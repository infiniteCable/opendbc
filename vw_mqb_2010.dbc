--- conflicted
+++ resolved
@@ -1158,16 +1158,8 @@
  SG_ TSK_zul_Regelabw : 58|6@1+ (0.024,0) [0|1.512] "Unit_MeterPerSeconSquar" Gateway_MQB,Getriebe_DQ_Hybrid_MQB,Getriebe_DQ_MQB
 
 BO_ 798 TSK_07: 8 Motor_Diesel_MQB
-<<<<<<< HEAD
- SG_ CHECKSUM : 0|8@1+ (1,0) [0|255] "" Gateway_MQB
- SG_ COUNTER : 8|4@1+ (1,0) [0|15] "" Gateway_MQB
- SG_ TSK_Wunschgeschw : 12|10@1+ (0.32,0) [0|326.72] "Unit_KiloMeterPerHour" Gateway_MQB
- SG_ TSK_Texte_Primaeranz : 48|5@1+ (1,0) [0|31] "" Gateway_MQB
- SG_ TSK_Limiter_Anzeige : 55|1@1+ (1,0) [0|1] "" Gateway_MQB
- SG_ TSK_Status_Anzeige : 61|3@1+ (1,0) [0|7] "" Gateway_MQB
-=======
- SG_ TSK_07_CRC : 0|8@1+ (1,0) [0|255] ""  Gateway_MQB,Getriebe_AQ
- SG_ TSK_07_BZ : 8|4@1+ (1,0) [0|15] ""  Gateway_MQB,Getriebe_AQ
+ SG_ CHECKSUM : 0|8@1+ (1,0) [0|255] ""  Gateway_MQB,Getriebe_AQ
+ SG_ COUNTER : 8|4@1+ (1,0) [0|15] ""  Gateway_MQB,Getriebe_AQ
  SG_ TSK_Wunschgeschw : 12|10@1+ (0.32,0) [0.00|326.72] "Unit_KiloMeterPerHour"  Gateway_MQB,Getriebe_AQ
  SG_ TSK_Texte : 40|5@1+ (1.0,0.0) [0.0|31] ""  Gateway_MQB
  SG_ TSK_Akustik : 45|3@1+ (1.0,0.0) [0.0|7] ""  Gateway_MQB
@@ -1192,7 +1184,6 @@
  SG_ TSK_Anf_Antriebsmoment : 57|1@1+ (1,0) [0|1] "" Vector__XXX
  SG_ TSK_Status_ARA : 58|3@1+ (1,0) [0|7] "" Vector__XXX
  SG_ TSK_Status_IPA : 61|3@1+ (1,0) [0|7] "" Vector__XXX
->>>>>>> 9a92d7a2
 
 BO_ 1716 VIN_01: 8 Gateway_MQB
  SG_ VIN_01_MUX M : 0|2@1+ (1,0) [0|3] ""  Airbag_MQB
