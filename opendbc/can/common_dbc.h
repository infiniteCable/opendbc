#pragma once

#include <cstdint>
#include <string>
#include <unordered_map>
#include <vector>

struct SignalPackValue {
  std::string name;
  double value;
};

enum SignalType {
  DEFAULT,
  COUNTER,
  HONDA_CHECKSUM,
  TOYOTA_CHECKSUM,
  PEDAL_CHECKSUM,
<<<<<<< HEAD
  VOLKSWAGEN_MQB_CHECKSUM,
  VOLKSWAGEN_MEB_CHECKSUM,
=======
  VOLKSWAGEN_MQB_MEB_CHECKSUM,
>>>>>>> 2a8f96bf
  XOR_CHECKSUM,
  SUBARU_CHECKSUM,
  CHRYSLER_CHECKSUM,
  HKG_CAN_FD_CHECKSUM,
  FCA_GIORGIO_CHECKSUM,
};

struct Signal {
  std::string name;
  int start_bit, msb, lsb, size;
  bool is_signed;
  double factor, offset;
  bool is_little_endian;
  SignalType type;
  unsigned int (*calc_checksum)(uint32_t address, const Signal &sig, const std::vector<uint8_t> &d);
};

struct Msg {
  std::string name;
  uint32_t address;
  unsigned int size;
  std::vector<Signal> sigs;
};

struct Val {
  std::string name;
  uint32_t address;
  std::string def_val;
  std::vector<Signal> sigs;
};

struct DBC {
  std::string name;
  std::vector<Msg> msgs;
  std::vector<Val> vals;
  std::unordered_map<uint32_t, const Msg*> addr_to_msg;
  std::unordered_map<std::string, const Msg*> name_to_msg;
};

typedef struct ChecksumState {
  int checksum_size;
  int counter_size;
  int checksum_start_bit;
  int counter_start_bit;
  bool little_endian;
  SignalType checksum_type;
  unsigned int (*calc_checksum)(uint32_t address, const Signal &sig, const std::vector<uint8_t> &d);
} ChecksumState;

DBC* dbc_parse(const std::string& dbc_path);
DBC* dbc_parse_from_stream(const std::string &dbc_name, std::istream &stream, ChecksumState *checksum = nullptr, bool allow_duplicate_msg_name=false);
const DBC* dbc_lookup(const std::string& dbc_name);
std::vector<std::string> get_dbc_names();<|MERGE_RESOLUTION|>--- conflicted
+++ resolved
@@ -16,12 +16,7 @@
   HONDA_CHECKSUM,
   TOYOTA_CHECKSUM,
   PEDAL_CHECKSUM,
-<<<<<<< HEAD
-  VOLKSWAGEN_MQB_CHECKSUM,
-  VOLKSWAGEN_MEB_CHECKSUM,
-=======
   VOLKSWAGEN_MQB_MEB_CHECKSUM,
->>>>>>> 2a8f96bf
   XOR_CHECKSUM,
   SUBARU_CHECKSUM,
   CHRYSLER_CHECKSUM,
