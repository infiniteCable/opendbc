--- conflicted
+++ resolved
@@ -1,513 +1,3 @@
-<<<<<<< HEAD
-from dataclasses import dataclass as _dataclass, field, is_dataclass
-from enum import Enum, StrEnum as _StrEnum, auto
-from typing import dataclass_transform, get_origin
-
-AUTO_OBJ = object()
-
-
-def auto_field():
-  return AUTO_OBJ
-
-
-@dataclass_transform()
-def auto_dataclass(cls=None, /, **kwargs):
-  cls_annotations = cls.__dict__.get('__annotations__', {})
-  for name, typ in cls_annotations.items():
-    current_value = getattr(cls, name)
-    if current_value is AUTO_OBJ:
-      origin_typ = get_origin(typ) or typ
-      if isinstance(origin_typ, str):
-        raise TypeError(f"Forward references are not supported for auto_field: '{origin_typ}'. Use a default_factory with lambda instead.")
-      elif origin_typ in (int, float, str, bytes, list, tuple, bool) or is_dataclass(origin_typ):
-        setattr(cls, name, field(default_factory=origin_typ))
-      elif issubclass(origin_typ, Enum):  # first enum is the default
-        setattr(cls, name, field(default=next(iter(origin_typ))))
-      else:
-        raise TypeError(f"Unsupported type for auto_field: {origin_typ}")
-
-  # TODO: use slots, this prevents accidentally setting attributes that don't exist
-  return _dataclass(cls, **kwargs)
-
-
-class StrEnum(_StrEnum):
-  @staticmethod
-  def _generate_next_value_(name, *args):
-    # auto() defaults to name.lower()
-    return name
-
-
-@auto_dataclass
-class CarState:
-  # CAN health
-  canValid: bool = auto_field()  # invalid counter/checksums
-  canTimeout: bool = auto_field()  # CAN bus dropped out
-  canErrorCounter: int = auto_field()
-
-  # car speed
-  vEgo: float = auto_field()  # best estimate of speed
-  aEgo: float = auto_field()  # best estimate of acceleration
-  vEgoRaw: float = auto_field()  # unfiltered speed from CAN sensors
-  vEgoCluster: float = auto_field()  # best estimate of speed shown on car's instrument cluster, used for UI
-
-  yawRate: float = auto_field()  # best estimate of yaw rate
-  standstill: bool = auto_field()
-  wheelSpeeds: 'CarState.WheelSpeeds' = field(default_factory=lambda: CarState.WheelSpeeds())
-
-  # gas pedal, 0.0-1.0
-  gas: float = auto_field()  # this is user pedal only
-  gasPressed: bool = auto_field()  # this is user pedal only
-
-  engineRpm: float = auto_field()
-
-  # brake pedal, 0.0-1.0
-  brake: float = auto_field()  # this is user pedal only
-  brakePressed: bool = auto_field()  # this is user pedal only
-  regenBraking: bool = auto_field()  # this is user pedal only
-  parkingBrake: bool = auto_field()
-  brakeHoldActive: bool = auto_field()
-
-  # steering wheel
-  steeringAngleDeg: float = auto_field()
-  steeringAngleOffsetDeg: float = auto_field()  # Offset betweens sensors in case there multiple
-  steeringRateDeg: float = auto_field()
-  steeringTorque: float = auto_field()  # TODO: standardize units
-  steeringTorqueEps: float = auto_field()  # TODO: standardize units
-  steeringPressed: bool = auto_field()  # if the user is using the steering wheel
-  steerFaultTemporary: bool = auto_field()  # temporary EPS fault
-  steerFaultPermanent: bool = auto_field()  # permanent EPS fault
-  invalidLkasSetting: bool = auto_field()  # stock LKAS is incorrectly configured (i.e. on or off)
-  stockAeb: bool = auto_field()
-  stockFcw: bool = auto_field()
-  espDisabled: bool = auto_field()
-  accFaulted: bool = auto_field()
-  carFaultedNonCritical: bool = auto_field()  # some ECU is faulted, but car remains controllable
-  espActive: bool = auto_field()
-  vehicleSensorsInvalid: bool = auto_field()  # invalid steering angle readings, etc.
-  lowSpeedAlert: bool = auto_field()  # lost steering control due to a dynamic min steering speed
-
-  # cruise state
-  cruiseState: 'CarState.CruiseState' = field(default_factory=lambda: CarState.CruiseState())
-
-  # gear
-  gearShifter: 'CarState.GearShifter' = field(default_factory=lambda: CarState.GearShifter.unknown)
-
-  # button presses
-  buttonEvents: list['CarState.ButtonEvent'] = auto_field()
-  leftBlinker: bool = auto_field()
-  rightBlinker: bool = auto_field()
-  genericToggle: bool = auto_field()
-
-  # lock info
-  doorOpen: bool = auto_field()
-  seatbeltUnlatched: bool = auto_field()
-
-  # clutch (manual transmission only)
-  clutchPressed: bool = auto_field()
-
-  # blindspot sensors
-  leftBlindspot: bool = auto_field()  # Is there something blocking the left lane change
-  rightBlindspot: bool = auto_field()  # Is there something blocking the right lane change
-
-  fuelGauge: float = auto_field()  # battery or fuel tank level from 0.0 to 1.0
-  charging: bool = auto_field()
-
-  # process meta
-  cumLagMs: float = auto_field()
-
-  @auto_dataclass
-  class WheelSpeeds:
-    # optional wheel speeds
-    fl: float = auto_field()
-    fr: float = auto_field()
-    rl: float = auto_field()
-    rr: float = auto_field()
-
-  @auto_dataclass
-  class CruiseState:
-    enabled: bool = auto_field()
-    speed: float = auto_field()
-    speedCluster: float = auto_field()  # Set speed as shown on instrument cluster
-    available: bool = auto_field()
-    speedOffset: float = auto_field()
-    standstill: bool = auto_field()
-    nonAdaptive: bool = auto_field()
-
-  class GearShifter(StrEnum):
-    unknown = auto()
-    park = auto()
-    drive = auto()
-    neutral = auto()
-    reverse = auto()
-    sport = auto()
-    low = auto()
-    brake = auto()
-    eco = auto()
-    manumatic = auto()
-
-  # send on change
-  @auto_dataclass
-  class ButtonEvent:
-    pressed: bool = auto_field()
-    type: 'CarState.ButtonEvent.Type' = field(default_factory=lambda: CarState.ButtonEvent.Type.unknown)
-
-    class Type(StrEnum):
-      unknown = auto()
-      leftBlinker = auto()
-      rightBlinker = auto()
-      accelCruise = auto()
-      decelCruise = auto()
-      cancel = auto()
-      altButton1 = auto()
-      altButton2 = auto()
-      mainCruise = auto()
-      setCruise = auto()
-      resumeCruise = auto()
-      gapAdjustCruise = auto()
-
-
-@auto_dataclass
-class RadarData:
-  errors: list['Error'] = auto_field()
-  points: list['RadarPoint'] = auto_field()
-
-  class Error(StrEnum):
-    canError = auto()
-    fault = auto()
-    wrongConfig = auto()
-
-  @auto_dataclass
-  class RadarPoint:
-    trackId: int = auto_field()  # no trackId reuse
-
-    # these 3 are the minimum required
-    dRel: float = auto_field()  # m from the front bumper of the car
-    yRel: float = auto_field()  # m
-    vRel: float = auto_field()  # m/s
-
-    # these are optional and valid if they are not NaN
-    aRel: float = auto_field()  # m/s^2
-    yvRel: float = auto_field()  # m/s
-
-    # some radars flag measurements VS estimates
-    measured: bool = auto_field()
-
-
-@auto_dataclass
-class CarControl:
-  # must be true for any actuator commands to work
-  enabled: bool = auto_field()
-  latActive: bool = auto_field()
-  longActive: bool = auto_field()
-
-  # Actuator commands as computed by controlsd
-  actuators: 'CarControl.Actuators' = field(default_factory=lambda: CarControl.Actuators())
-
-  leftBlinker: bool = auto_field()
-  rightBlinker: bool = auto_field()
-
-  orientationNED: list[float] = auto_field()
-  angularVelocity: list[float] = auto_field()
-
-  cruiseControl: 'CarControl.CruiseControl' = field(default_factory=lambda: CarControl.CruiseControl())
-  hudControl: 'CarControl.HUDControl' = field(default_factory=lambda: CarControl.HUDControl())
-
-  @auto_dataclass
-  class Actuators:
-    # range from 0.0 - 1.0
-    gas: float = auto_field()
-    brake: float = auto_field()
-    # range from -1.0 - 1.0
-    steer: float = auto_field()
-    # value sent over can to the car
-    steerOutputCan: float = auto_field()
-    steeringAngleDeg: float = auto_field()
-
-    curvature: float = auto_field()
-
-    speed: float = auto_field()  # m/s
-    accel: float = auto_field()  # m/s^2
-    longControlState: 'CarControl.Actuators.LongControlState' = field(default_factory=lambda: CarControl.Actuators.LongControlState.off)
-
-    class LongControlState(StrEnum):
-      off = auto()
-      pid = auto()
-      stopping = auto()
-      starting = auto()
-
-  @auto_dataclass
-  class CruiseControl:
-    cancel: bool = auto_field()
-    resume: bool = auto_field()
-    override: bool = auto_field()
-
-  @auto_dataclass
-  class HUDControl:
-    speedVisible: bool = auto_field()
-    setSpeed: float = auto_field()
-    lanesVisible: bool = auto_field()
-    leadVisible: bool = auto_field()
-    visualAlert: 'CarControl.HUDControl.VisualAlert' = field(default_factory=lambda: CarControl.HUDControl.VisualAlert.none)
-    audibleAlert: 'CarControl.HUDControl.AudibleAlert' = field(default_factory=lambda: CarControl.HUDControl.AudibleAlert.none)
-    rightLaneVisible: bool = auto_field()
-    leftLaneVisible: bool = auto_field()
-    rightLaneDepart: bool = auto_field()
-    leftLaneDepart: bool = auto_field()
-    leadDistanceBars: int = auto_field()  # 1-3: 1 is closest, 3 is farthest. some ports may utilize 2-4 bars instead
-
-    class VisualAlert(StrEnum):
-      # these are the choices from the Honda
-      # map as good as you can for your car
-      none = auto()
-      fcw = auto()
-      steerRequired = auto()
-      brakePressed = auto()
-      wrongGear = auto()
-      seatbeltUnbuckled = auto()
-      speedTooHigh = auto()
-      ldw = auto()
-
-    class AudibleAlert(StrEnum):
-      none = auto()
-
-      engage = auto()
-      disengage = auto()
-      refuse = auto()
-
-      warningSoft = auto()
-      warningImmediate = auto()
-
-      prompt = auto()
-      promptRepeat = auto()
-      promptDistracted = auto()
-
-
-@auto_dataclass
-class CarParams:
-  carName: str = auto_field()
-  carFingerprint: str = auto_field()
-  fuzzyFingerprint: bool = auto_field()
-
-  notCar: bool = auto_field()  # flag for non-car robotics platforms
-
-  pcmCruise: bool = auto_field()  # is openpilot's state tied to the PCM's cruise state?
-  enableDsu: bool = auto_field()  # driving support unit
-  enableBsm: bool = auto_field()  # blind spot monitoring
-  flags: int = auto_field()  # flags for car specific quirks
-  experimentalLongitudinalAvailable: bool = auto_field()
-
-  minEnableSpeed: float = auto_field()
-  minSteerSpeed: float = auto_field()
-  safetyConfigs: list['CarParams.SafetyConfig'] = auto_field()
-  alternativeExperience: int = auto_field()  # panda flag for features like no disengage on gas
-
-  maxLateralAccel: float = auto_field()
-  autoResumeSng: bool = auto_field()  # describes whether car can resume from a stop automatically
-
-  mass: float = auto_field()  # [kg] curb weight: all fluids no cargo
-  wheelbase: float = auto_field()  # [m] distance from rear axle to front axle
-  centerToFront: float = auto_field()  # [m] distance from center of mass to front axle
-  steerRatio: float = auto_field()  # [] ratio of steering wheel angle to front wheel angle
-  steerRatioRear: float = auto_field()  # [] ratio of steering wheel angle to rear wheel angle (usually 0)
-
-  rotationalInertia: float = auto_field()  # [kg*m2] body rotational inertia
-  tireStiffnessFactor: float = auto_field()  # scaling factor used in calculating tireStiffness[Front,Rear]
-  tireStiffnessFront: float = auto_field()  # [N/rad] front tire coeff of stiff
-  tireStiffnessRear: float = auto_field()  # [N/rad] rear tire coeff of stiff
-
-  longitudinalTuning: 'CarParams.LongitudinalPIDTuning' = field(default_factory=lambda: CarParams.LongitudinalPIDTuning())
-  lateralParams: 'CarParams.LateralParams' = field(default_factory=lambda: CarParams.LateralParams())
-  lateralTuning: 'CarParams.LateralTuning' = field(default_factory=lambda: CarParams.LateralTuning())
-
-  @auto_dataclass
-  class LateralTuning:
-    def init(self, which: str):
-      self.which = CarParams.LateralTuning.Which(which)
-
-    class Which(StrEnum):
-      pid = auto()
-      torque = auto()
-
-      def __call__(self):
-        return self.value
-
-    which: 'CarParams.LateralTuning.Which' = field(default_factory=lambda: CarParams.LateralTuning.Which.pid)
-
-    pid: 'CarParams.LateralPIDTuning' = field(default_factory=lambda: CarParams.LateralPIDTuning())
-    torque: 'CarParams.LateralTorqueTuning' = field(default_factory=lambda: CarParams.LateralTorqueTuning())
-
-  @auto_dataclass
-  class SafetyConfig:
-    safetyModel: 'CarParams.SafetyModel' = field(default_factory=lambda: CarParams.SafetyModel.silent)
-    safetyParam: int = auto_field()
-
-  @auto_dataclass
-  class LateralParams:
-    torqueBP: list[int] = auto_field()
-    torqueV: list[int] = auto_field()
-
-  @auto_dataclass
-  class LateralPIDTuning:
-    kpBP: list[float] = auto_field()
-    kpV: list[float] = auto_field()
-    kiBP: list[float] = auto_field()
-    kiV: list[float] = auto_field()
-    kf: float = auto_field()
-
-  @auto_dataclass
-  class LateralTorqueTuning:
-    useSteeringAngle: bool = auto_field()
-    kp: float = auto_field()
-    ki: float = auto_field()
-    friction: float = auto_field()
-    kf: float = auto_field()
-    steeringAngleDeadzoneDeg: float = auto_field()
-    latAccelFactor: float = auto_field()
-    latAccelOffset: float = auto_field()
-
-  steerLimitAlert: bool = auto_field()
-  steerLimitTimer: float = auto_field()  # time before steerLimitAlert is issued
-
-  vEgoStopping: float = auto_field()  # Speed at which the car goes into stopping state
-  vEgoStarting: float = auto_field()  # Speed at which the car goes into starting state
-  stoppingControl: bool = auto_field()  # Does the car allow full control even at lows speeds when stopping
-  steerControlType: 'CarParams.SteerControlType' = field(default_factory=lambda: CarParams.SteerControlType.torque)
-  radarUnavailable: bool = auto_field()  # True when radar objects aren't visible on CAN or aren't parsed out
-  stopAccel: float = auto_field()  # Required acceleration to keep vehicle stationary
-  stoppingDecelRate: float = auto_field()  # m/s^2/s while trying to stop
-  startAccel: float = auto_field()  # Required acceleration to get car moving
-  startingState: bool = auto_field()  # Does this car make use of special starting state
-
-  steerActuatorDelay: float = auto_field()  # Steering wheel actuator delay in seconds
-  longitudinalActuatorDelay: float = auto_field()  # Gas/Brake actuator delay in seconds
-  openpilotLongitudinalControl: bool = auto_field()  # is openpilot doing the longitudinal control?
-  carVin: str = auto_field()  # VIN number queried during fingerprinting
-  dashcamOnly: bool = auto_field()
-  passive: bool = auto_field()  # is openpilot in control?
-  transmissionType: 'CarParams.TransmissionType' = field(default_factory=lambda: CarParams.TransmissionType.unknown)
-  carFw: list['CarParams.CarFw'] = auto_field()
-
-  radarTimeStep: float = 0.05  # time delta between radar updates, 20Hz is very standard
-  radarDelay: float = auto_field()
-  fingerprintSource: 'CarParams.FingerprintSource' = field(default_factory=lambda: CarParams.FingerprintSource.can)
-  # Where Panda/C2 is integrated into the car's CAN network
-  networkLocation: 'CarParams.NetworkLocation' = field(default_factory=lambda: CarParams.NetworkLocation.fwdCamera)
-
-  wheelSpeedFactor: float = auto_field()  # Multiplier on wheels speeds to computer actual speeds
-
-  secOcRequired: bool = auto_field()
-  secOcKeyAvailable: bool = auto_field()
-
-  @auto_dataclass
-  class LongitudinalPIDTuning:
-    kpBP: list[float] = auto_field()
-    kpV: list[float] = auto_field()
-    kiBP: list[float] = auto_field()
-    kiV: list[float] = auto_field()
-    kf: float = auto_field()
-
-  class SafetyModel(StrEnum):
-    silent = auto()
-    hondaNidec = auto()
-    toyota = auto()
-    elm327 = auto()
-    gm = auto()
-    hondaBoschGiraffe = auto()
-    ford = auto()
-    cadillac = auto()
-    hyundai = auto()
-    chrysler = auto()
-    tesla = auto()
-    subaru = auto()
-    gmPassive = auto()
-    mazda = auto()
-    nissan = auto()
-    volkswagen = auto()
-    toyotaIpas = auto()
-    allOutput = auto()
-    gmAscm = auto()
-    noOutput = auto()  # like silent but without silent CAN TXs
-    hondaBosch = auto()
-    volkswagenPq = auto()
-    subaruPreglobal = auto()  # pre-Global platform
-    hyundaiLegacy = auto()
-    hyundaiCommunity = auto()
-    volkswagenMlb = auto()
-    hongqi = auto()
-    body = auto()
-    hyundaiCanfd = auto()
-    volkswagenMqbEvo = auto()
-    chryslerCusw = auto()
-    psa = auto()
-    volkswagenMeb = auto()
-    fcaGiorgio = auto()
-    volkswagenMeb = auto()
-
-  class SteerControlType(StrEnum):
-    torque = auto()
-    angle = auto()
-
-  class TransmissionType(StrEnum):
-    unknown = auto()
-    automatic = auto()  # Traditional auto, including DSG
-    manual = auto()  # True "stick shift" only
-    direct = auto()  # Electric vehicle or other direct drive
-    cvt = auto()
-
-  @auto_dataclass
-  class CarFw:
-    ecu: 'CarParams.Ecu' = field(default_factory=lambda: CarParams.Ecu.unknown)
-    fwVersion: bytes = auto_field()
-    address: int = auto_field()
-    subAddress: int = auto_field()
-    responseAddress: int = auto_field()
-    request: list[bytes] = auto_field()
-    brand: str = auto_field()
-    bus: int = auto_field()
-    logging: bool = auto_field()
-    obdMultiplexing: bool = auto_field()
-
-  class Ecu(StrEnum):
-    eps = auto()
-    abs = auto()
-    fwdRadar = auto()
-    fwdCamera = auto()
-    engine = auto()
-    unknown = auto()
-    transmission = auto()  # Transmission Control Module
-    hybrid = auto()  # hybrid control unit, e.g. Chrysler's HCP, Honda's IMA Control Unit, Toyota's hybrid control computer
-    srs = auto()  # airbag
-    gateway = auto()  # can gateway
-    hud = auto()  # heads up display
-    combinationMeter = auto()  # instrument cluster
-    electricBrakeBooster = auto()
-    shiftByWire = auto()
-    adas = auto()
-    cornerRadar = auto()
-    hvac = auto()
-    parkingAdas = auto()  # parking assist system ECU, e.g. Toyota's IPAS, Hyundai's RSPA, etc.
-    epb = auto()  # electronic parking brake
-    telematics = auto()
-    body = auto()  # body control module
-
-    # Toyota only
-    dsu = auto()
-
-    # Honda only
-    vsa = auto()  # Vehicle Stability Assist
-    programmedFuelInjection = auto()
-
-    debug = auto()
-
-  class FingerprintSource(StrEnum):
-    can = auto()
-    fw = auto()
-    fixed = auto()
-
-  class NetworkLocation(StrEnum):
-    fwdCamera = auto()  # Standard/default integration at LKAS camera
-    gateway = auto()    # Integration at vehicle's CAN gateway
-=======
 import os
 import capnp
 from opendbc.car.common.basedir import BASEDIR
@@ -527,5 +17,4 @@
 CarStateT = capnp.lib.capnp._StructModule
 RadarDataT = capnp.lib.capnp._StructModule
 CarControlT = capnp.lib.capnp._StructModule
-CarParamsT = capnp.lib.capnp._StructModule
->>>>>>> 3fc9bdb8
+CarParamsT = capnp.lib.capnp._StructModule