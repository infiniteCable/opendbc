import numpy as np
from opendbc.can.packer import CANPacker
from opendbc.car import Bus, DT_CTRL, apply_driver_steer_torque_limits, apply_std_steer_angle_limits, structs
from opendbc.car.common.conversions import Conversions as CV
<<<<<<< HEAD
from opendbc.car.common.numpy_fast import clip, interp
=======
>>>>>>> 7af6f388
from opendbc.car.interfaces import CarControllerBase
from opendbc.car.volkswagen import mqbcan, pqcan, mebcan
from opendbc.car.volkswagen.values import CANBUS, CarControllerParams, VolkswagenFlags
#from openpilot.selfdrive.controls.lib.longitudinal_mpc_lib.long_mpc import get_T_FOLLOW

VisualAlert = structs.CarControl.HUDControl.VisualAlert
LongCtrlState = structs.CarControl.Actuators.LongControlState


class CarController(CarControllerBase):
  def __init__(self, dbc_names, CP):
    super().__init__(dbc_names, CP)
    self.CCP = CarControllerParams(CP)
    if CP.flags & VolkswagenFlags.PQ:
      self.CCS = pqcan
    elif CP.flags & VolkswagenFlags.MEB:
      self.CCS = mebcan
    else:
      self.CCS = mqbcan
    self.packer_pt = CANPacker(dbc_names[Bus.pt])
    self.ext_bus = CANBUS.pt if CP.networkLocation == structs.CarParams.NetworkLocation.fwdCamera else CANBUS.cam

    self.apply_steer_last = 0
    self.apply_curvature_last = 0
    self.steering_power_last = 0
    self.accel_last = 0
    self.long_override_counter = 0
    self.long_disabled_counter = 0
    self.gra_acc_counter_last = None
    self.eps_timer_soft_disable_alert = False
    self.hca_frame_timer_running = 0
    self.hca_frame_same_torque = 0

  def update(self, CC, CS, now_nanos):
    actuators = CC.actuators
    hud_control = CC.hudControl
    can_sends = []

    # **** Steering Controls ************************************************ #

    if self.frame % self.CCP.STEER_STEP == 0:
      if self.CP.flags & VolkswagenFlags.MEB:
        # Logic to avoid HCA refused state:
        #   * steering power as counter and near zero before OP lane assist deactivation
        # MEB rack can be used continously without time limits
        # maximum real steering angle change ~ 120-130 deg/s

        if CC.latActive:
          hca_enabled = True
          current_curvature = -CS.out.yawRate / max(CS.out.vEgoRaw, 0.1)
          apply_curvature = apply_std_steer_angle_limits(actuators.curvature, self.apply_curvature_last, CS.out.vEgoRaw, self.CCP)
          apply_curvature = clip(apply_curvature, -self.CCP.CURVATURE_MAX, self.CCP.CURVATURE_MAX)
          if CS.out.steeringPressed: # roughly sync with user input
            apply_curvature = clip(apply_curvature, current_curvature - self.CCP.CURVATURE_ERROR, current_curvature + self.CCP.CURVATURE_ERROR)

          steering_power_min_by_speed = interp(CS.out.vEgoRaw, [0, self.CCP.STEERING_POWER_MAX_BY_SPEED], [self.CCP.STEERING_POWER_MIN, self.CCP.STEERING_POWER_MAX])
          steering_curvature_diff = abs(apply_curvature - current_curvature)
          steering_power_target_curvature = steering_power_min_by_speed + self.CCP.CURVATURE_POWER_FACTOR * (steering_curvature_diff + abs(apply_curvature))
          steering_power_target = clip(steering_power_target_curvature, self.CCP.STEERING_POWER_MIN, self.CCP.STEERING_POWER_MAX)

          if self.steering_power_last < self.CCP.STEERING_POWER_MIN:  # OP lane assist just activated
            steering_power = min(self.steering_power_last + self.CCP.STEERING_POWER_STEPS, self.CCP.STEERING_POWER_MIN)
          elif CS.out.steeringPressed and self.steering_power_last > self.CCP.STEERING_POWER_MIN:  # user action results in decreasing the steering power
            steering_power = max(self.steering_power_last - self.CCP.STEERING_POWER_STEPS, self.CCP.STEERING_POWER_MIN)
          else: # following desired target
            if self.steering_power_last < steering_power_target:
              steering_power = min(self.steering_power_last + self.CCP.STEERING_POWER_STEPS, steering_power_target)
            elif self.steering_power_last > steering_power_target:
              steering_power = max(self.steering_power_last - self.CCP.STEERING_POWER_STEPS, steering_power_target)
            else:
              steering_power = self.steering_power_last

          steering_power_boost = True if steering_power == self.CCP.STEERING_POWER_MAX else False
          
        else:
          steering_power_boost = False
          if self.steering_power_last > 0: # keep HCA alive until steering power has reduced to zero
            hca_enabled = True
            current_curvature = -CS.out.yawRate / max(CS.out.vEgoRaw, 0.1)
            apply_curvature = current_curvature # synchronize with current curvature
            steering_power = max(self.steering_power_last - self.CCP.STEERING_POWER_STEPS, 0)
          else:
            hca_enabled = False
            apply_curvature = 0. # inactive curvature
            steering_power = 0

        can_sends.append(self.CCS.create_steering_control(self.packer_pt, CANBUS.pt, apply_curvature, hca_enabled, steering_power, steering_power_boost))
        self.apply_curvature_last = apply_curvature
        self.steering_power_last = steering_power
        
      else:
        # Logic to avoid HCA state 4 "refused":
        #   * Don't steer unless HCA is in state 3 "ready" or 5 "active"
        #   * Don't steer at standstill
        #   * Don't send > 3.00 Newton-meters torque
        #   * Don't send the same torque for > 6 seconds
        #   * Don't send uninterrupted steering for > 360 seconds
        # MQB racks reset the uninterrupted steering timer after a single frame
        # of HCA disabled; this is done whenever output happens to be zero.

        if CC.latActive:
          new_steer = int(round(actuators.steer * self.CCP.STEER_MAX))
          apply_steer = apply_driver_steer_torque_limits(new_steer, self.apply_steer_last, CS.out.steeringTorque, self.CCP)
          self.hca_frame_timer_running += self.CCP.STEER_STEP
          if self.apply_steer_last == apply_steer:
            self.hca_frame_same_torque += self.CCP.STEER_STEP
            if self.hca_frame_same_torque > self.CCP.STEER_TIME_STUCK_TORQUE / DT_CTRL:
              apply_steer -= (1, -1)[apply_steer < 0]
              self.hca_frame_same_torque = 0
          else:
            self.hca_frame_same_torque = 0
          hca_enabled = abs(apply_steer) > 0
        else:
          hca_enabled = False
          apply_steer = 0

        if not hca_enabled:
          self.hca_frame_timer_running = 0

        self.eps_timer_soft_disable_alert = self.hca_frame_timer_running > self.CCP.STEER_TIME_ALERT / DT_CTRL
        self.apply_steer_last = apply_steer
        can_sends.append(self.CCS.create_steering_control(self.packer_pt, CANBUS.pt, apply_steer, hca_enabled))

      if self.CP.flags & VolkswagenFlags.STOCK_HCA_PRESENT:
        # Pacify VW Emergency Assist driver inactivity detection by changing its view of driver steering input torque
        # to the greatest of actual driver input or 2x openpilot's output (1x openpilot output is not enough to
        # consistently reset inactivity detection on straight level roads). See commaai/openpilot#23274 for background.
        ea_simulated_torque = float(np.clip(apply_steer * 2, -self.CCP.STEER_MAX, self.CCP.STEER_MAX))
        if abs(CS.out.steeringTorque) > abs(ea_simulated_torque):
          ea_simulated_torque = CS.out.steeringTorque
        can_sends.append(self.CCS.create_eps_update(self.packer_pt, CANBUS.cam, CS.eps_stock_values, ea_simulated_torque))

    # **** Acceleration Controls ******************************************** #

    if self.frame % self.CCP.ACC_CONTROL_STEP == 0 and self.CP.openpilotLongitudinalControl:
<<<<<<< HEAD
=======
      acc_control = self.CCS.acc_control_value(CS.out.cruiseState.available, CS.out.accFaulted, CC.longActive)
      accel = float(np.clip(actuators.accel, self.CCP.ACCEL_MIN, self.CCP.ACCEL_MAX) if CC.longActive else 0)
>>>>>>> 7af6f388
      stopping = actuators.longControlState == LongCtrlState.stopping
      starting = actuators.longControlState == LongCtrlState.pid and (CS.esp_hold_confirmation or CS.out.vEgo < self.CP.vEgoStopping)

      if self.CP.flags & VolkswagenFlags.MEB:
        # Logic to prevent car error with EPB:
        #   * send a few frames of HMS RAMP RELEASE command at the very begin of long override
        #   * send a few frames of HMS RAMP RELEASE command right at the end of active long control
        accel = clip(actuators.accel, self.CCP.ACCEL_MIN, self.CCP.ACCEL_MAX) if CC.enabled else 0
        self.accel_last = accel

        # 1 frame of long_override_begin is enough, but lower the possibility of panda safety blocking it for now until we adapt panda safety correctly
        long_override = CC.cruiseControl.override or CS.out.gasPressed
        self.long_override_counter = min(self.long_override_counter + 1, 5) if long_override else 0
        long_override_begin = long_override and self.long_override_counter < 5

        # 1 frame of long_disabling is enough, but lower the possibility of panda safety blocking it for now until we adapt panda safety correctly
        self.long_disabled_counter = min(self.long_disabled_counter + 1, 5) if not CC.enabled else 0
        long_disabling = not CC.enabled and self.long_disabled_counter < 5
        
        acc_control = self.CCS.acc_control_value(CS.out.cruiseState.available, CS.out.accFaulted, CC.enabled,
                                                 CS.esp_hold_confirmation, long_override)          
        acc_hold_type = self.CCS.acc_hold_type(CS.out.cruiseState.available, CS.out.accFaulted, CC.enabled, starting, stopping,
                                               CS.esp_hold_confirmation, long_override, long_override_begin, long_disabling)
        can_sends.extend(self.CCS.create_acc_accel_control(self.packer_pt, CANBUS.pt, CS.acc_type, CC.enabled,
                                                           accel, acc_control, acc_hold_type, stopping, starting, CS.esp_hold_confirmation,
                                                           long_override, CS.travel_assist_available))

      else:
        accel = clip(actuators.accel, self.CCP.ACCEL_MIN, self.CCP.ACCEL_MAX) if CC.longActive else 0
        self.accel_last = accel
        
        acc_control = self.CCS.acc_control_value(CS.out.cruiseState.available, CS.out.accFaulted, CC.longActive)
        can_sends.extend(self.CCS.create_acc_accel_control(self.packer_pt, CANBUS.pt, CS.acc_type, CC.longActive, accel,
                                                           acc_control, stopping, starting, CS.esp_hold_confirmation))

    # **** HUD Controls ***************************************************** #

    if self.frame % self.CCP.LDW_STEP == 0:
      hud_alert = 0
      sound_alert = 0
      
      if hud_control.visualAlert in (VisualAlert.steerRequired, VisualAlert.ldw):
        hud_alert = self.CCP.LDW_MESSAGES["laneAssistTakeOverUrgent"]
        sound_alert = 1
      if self.CP.flags & VolkswagenFlags.MEB:
        can_sends.append(self.CCS.create_lka_hud_control(self.packer_pt, CANBUS.pt, CS.ldw_stock_values, CC.latActive,
                                                         CS.out.steeringPressed, hud_alert, hud_control, sound_alert))
      else:
        can_sends.append(self.CCS.create_lka_hud_control(self.packer_pt, CANBUS.pt, CS.ldw_stock_values, CC.latActive,
                                                         CS.out.steeringPressed, hud_alert, hud_control))

    if self.frame % self.CCP.ACC_HUD_STEP == 0 and self.CP.openpilotLongitudinalControl:
      if self.CP.flags & VolkswagenFlags.MEB:
        desired_gap = max(1, CS.out.vEgo * 1.5) # TODO gap from OP, get_T_FOLLOW(hud_control.leadDistanceBars))
        distance = 30 if hud_control.leadVisible else 0 # TODO lead distance from model

        acc_hud_status = self.CCS.acc_hud_status_value(CS.out.cruiseState.available, CS.out.accFaulted, CC.enabled,
                                                       CS.esp_hold_confirmation, CC.cruiseControl.override or CS.out.gasPressed)
        can_sends.append(self.CCS.create_acc_hud_control(self.packer_pt, CANBUS.pt, acc_hud_status, hud_control.setSpeed * CV.MS_TO_KPH, hud_control.leadVisible,
                                                         hud_control.leadDistanceBars, CS.esp_hold_confirmation, distance, desired_gap))

      else:
        lead_distance = 0
        if hud_control.leadVisible and self.frame * DT_CTRL > 1.0:  # Don't display lead until we know the scaling factor
          lead_distance = 512 if CS.upscale_lead_car_signal else 8
        acc_hud_status = self.CCS.acc_hud_status_value(CS.out.cruiseState.available, CS.out.accFaulted, CC.longActive)
        # FIXME: follow the recent displayed-speed updates, also use mph_kmh toggle to fix display rounding problem?
        set_speed = hud_control.setSpeed * CV.MS_TO_KPH
        can_sends.append(self.CCS.create_acc_hud_control(self.packer_pt, CANBUS.pt, acc_hud_status, set_speed,
                                                         lead_distance, hud_control.leadDistanceBars))

    # **** Stock ACC Button Controls **************************************** #

    gra_send_ready = self.CP.pcmCruise and CS.gra_stock_values["COUNTER"] != self.gra_acc_counter_last
    if gra_send_ready and (CC.cruiseControl.cancel or CC.cruiseControl.resume):
      can_sends.append(self.CCS.create_acc_buttons_control(self.packer_pt, self.ext_bus, CS.gra_stock_values,
                                                           cancel=CC.cruiseControl.cancel, resume=CC.cruiseControl.resume))

    new_actuators = actuators.as_builder()
    new_actuators.steer = self.apply_steer_last / self.CCP.STEER_MAX
    new_actuators.steerOutputCan = self.apply_steer_last
    new_actuators.curvature = self.apply_curvature_last
    new_actuators.accel = self.accel_last

    self.gra_acc_counter_last = CS.gra_stock_values["COUNTER"]
    self.frame += 1
    return new_actuators, can_sends<|MERGE_RESOLUTION|>--- conflicted
+++ resolved
@@ -2,10 +2,6 @@
 from opendbc.can.packer import CANPacker
 from opendbc.car import Bus, DT_CTRL, apply_driver_steer_torque_limits, apply_std_steer_angle_limits, structs
 from opendbc.car.common.conversions import Conversions as CV
-<<<<<<< HEAD
-from opendbc.car.common.numpy_fast import clip, interp
-=======
->>>>>>> 7af6f388
 from opendbc.car.interfaces import CarControllerBase
 from opendbc.car.volkswagen import mqbcan, pqcan, mebcan
 from opendbc.car.volkswagen.values import CANBUS, CarControllerParams, VolkswagenFlags
@@ -57,14 +53,14 @@
           hca_enabled = True
           current_curvature = -CS.out.yawRate / max(CS.out.vEgoRaw, 0.1)
           apply_curvature = apply_std_steer_angle_limits(actuators.curvature, self.apply_curvature_last, CS.out.vEgoRaw, self.CCP)
-          apply_curvature = clip(apply_curvature, -self.CCP.CURVATURE_MAX, self.CCP.CURVATURE_MAX)
+          apply_curvature = np.clip(apply_curvature, -self.CCP.CURVATURE_MAX, self.CCP.CURVATURE_MAX)
           if CS.out.steeringPressed: # roughly sync with user input
-            apply_curvature = clip(apply_curvature, current_curvature - self.CCP.CURVATURE_ERROR, current_curvature + self.CCP.CURVATURE_ERROR)
-
-          steering_power_min_by_speed = interp(CS.out.vEgoRaw, [0, self.CCP.STEERING_POWER_MAX_BY_SPEED], [self.CCP.STEERING_POWER_MIN, self.CCP.STEERING_POWER_MAX])
+            apply_curvature = np.clip(apply_curvature, current_curvature - self.CCP.CURVATURE_ERROR, current_curvature + self.CCP.CURVATURE_ERROR)
+
+          steering_power_min_by_speed = np.interp(CS.out.vEgoRaw, [0, self.CCP.STEERING_POWER_MAX_BY_SPEED], [self.CCP.STEERING_POWER_MIN, self.CCP.STEERING_POWER_MAX])
           steering_curvature_diff = abs(apply_curvature - current_curvature)
           steering_power_target_curvature = steering_power_min_by_speed + self.CCP.CURVATURE_POWER_FACTOR * (steering_curvature_diff + abs(apply_curvature))
-          steering_power_target = clip(steering_power_target_curvature, self.CCP.STEERING_POWER_MIN, self.CCP.STEERING_POWER_MAX)
+          steering_power_target = np.clip(steering_power_target_curvature, self.CCP.STEERING_POWER_MIN, self.CCP.STEERING_POWER_MAX)
 
           if self.steering_power_last < self.CCP.STEERING_POWER_MIN:  # OP lane assist just activated
             steering_power = min(self.steering_power_last + self.CCP.STEERING_POWER_STEPS, self.CCP.STEERING_POWER_MIN)
@@ -141,11 +137,6 @@
     # **** Acceleration Controls ******************************************** #
 
     if self.frame % self.CCP.ACC_CONTROL_STEP == 0 and self.CP.openpilotLongitudinalControl:
-<<<<<<< HEAD
-=======
-      acc_control = self.CCS.acc_control_value(CS.out.cruiseState.available, CS.out.accFaulted, CC.longActive)
-      accel = float(np.clip(actuators.accel, self.CCP.ACCEL_MIN, self.CCP.ACCEL_MAX) if CC.longActive else 0)
->>>>>>> 7af6f388
       stopping = actuators.longControlState == LongCtrlState.stopping
       starting = actuators.longControlState == LongCtrlState.pid and (CS.esp_hold_confirmation or CS.out.vEgo < self.CP.vEgoStopping)
 
@@ -153,7 +144,7 @@
         # Logic to prevent car error with EPB:
         #   * send a few frames of HMS RAMP RELEASE command at the very begin of long override
         #   * send a few frames of HMS RAMP RELEASE command right at the end of active long control
-        accel = clip(actuators.accel, self.CCP.ACCEL_MIN, self.CCP.ACCEL_MAX) if CC.enabled else 0
+        accel = np.clip(actuators.accel, self.CCP.ACCEL_MIN, self.CCP.ACCEL_MAX) if CC.enabled else 0
         self.accel_last = accel
 
         # 1 frame of long_override_begin is enough, but lower the possibility of panda safety blocking it for now until we adapt panda safety correctly
@@ -174,7 +165,7 @@
                                                            long_override, CS.travel_assist_available))
 
       else:
-        accel = clip(actuators.accel, self.CCP.ACCEL_MIN, self.CCP.ACCEL_MAX) if CC.longActive else 0
+        accel = np.clip(actuators.accel, self.CCP.ACCEL_MIN, self.CCP.ACCEL_MAX) if CC.longActive else 0
         self.accel_last = accel
         
         acc_control = self.CCS.acc_control_value(CS.out.cruiseState.available, CS.out.accFaulted, CC.longActive)
