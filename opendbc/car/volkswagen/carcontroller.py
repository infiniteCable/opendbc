from opendbc.can.packer import CANPacker
<<<<<<< HEAD
from opendbc.car import DT_CTRL, apply_driver_steer_torque_limits, apply_std_steer_angle_limits, structs
=======
from opendbc.car import Bus, DT_CTRL, apply_driver_steer_torque_limits, structs
>>>>>>> b17502d6
from opendbc.car.common.conversions import Conversions as CV
from opendbc.car.common.numpy_fast import clip, interp
from opendbc.car.interfaces import CarControllerBase
from opendbc.car.volkswagen import mqbcan, pqcan, mebcan
from opendbc.car.volkswagen.values import CANBUS, CarControllerParams, VolkswagenFlags
#from openpilot.selfdrive.controls.lib.longitudinal_mpc_lib.long_mpc import get_T_FOLLOW

VisualAlert = structs.CarControl.HUDControl.VisualAlert
LongCtrlState = structs.CarControl.Actuators.LongControlState

#def apply_meb_curvature_limits(apply_curvature, apply_curvature_last, current_curvature, v_ego_raw, CCP):
#  if v_ego_raw > 1: # we don't enforce checks for this in panda at the moment, but keep it near measured current curv to project user input
#    apply_curvature = clip(apply_curvature, current_curvature - CCP.CURVATURE_ERROR, current_curvature + CCP.CURVATURE_ERROR)
#  apply_curvature = apply_std_steer_angle_limits(apply_curvature, apply_curvature_last, v_ego_raw, CCP)
#
#  return clip(apply_curvature, -CCP.CURVATURE_MAX, CCP.CURVATURE_MAX)


class CarController(CarControllerBase):
  def __init__(self, dbc_names, CP):
    super().__init__(dbc_names, CP)
    self.CCP = CarControllerParams(CP)
<<<<<<< HEAD

    if CP.flags & VolkswagenFlags.PQ:
      self.CCS = pqcan
    elif CP.flags & VolkswagenFlags.MEB:
      self.CCS = mebcan
    else:
      self.CCS = mqbcan

    self.packer_pt = CANPacker(dbc_name)
=======
    self.CCS = pqcan if CP.flags & VolkswagenFlags.PQ else mqbcan
    self.packer_pt = CANPacker(dbc_names[Bus.pt])
>>>>>>> b17502d6
    self.ext_bus = CANBUS.pt if CP.networkLocation == structs.CarParams.NetworkLocation.fwdCamera else CANBUS.cam

    self.apply_steer_last = 0
    #self.apply_curvature_last = 0
    self.apply_angle_last = 0
    self.gra_acc_counter_last = None
    self.eps_timer_soft_disable_alert = False
    self.hca_frame_timer_running = 0
    self.hca_frame_same_torque = 0
    self.steering_power = 0
    self.accel_last = 0
    self.long_heartbeat = 0

  def update(self, CC, CS, now_nanos):
    actuators = CC.actuators
    hud_control = CC.hudControl
    can_sends = []

    # **** Steering Controls ************************************************ #

    if self.frame % self.CCP.STEER_STEP == 0:
      if self.CP.flags & VolkswagenFlags.MEB:
        # Logic to avoid HCA refused state
        #   * steering power as counter near zero before standstill OP lane assist deactivation
        # MEB rack can be used continously without found time limits yet
        # Steering power counter is used to:
        #   * prevent sudden fluctuations at low speeds
        #   * avoid HCA refused
        #   * easy user intervention
        #   * keep it near maximum regarding speed to get full steering power in shortest time

        if CC.latActive:
          hca_enabled = True
          #current_curvature    = -CS.out.yawRate / max(CS.out.vEgoRaw, 0.1) # TODO verify sign (clockwise is negative)
          #apply_curvature      = apply_meb_curvature_limits(actuators.curvature, self.apply_curvature_last, current_curvature, CS.out.vEgoRaw, self.CCP)
          apply_angle = apply_std_steer_angle_limits(actuators.steeringAngleDeg, self.apply_angle_last, CS.out.vEgoRaw, self.CCP)
          apply_angle = clip(apply_angle, -self.CCP.ANGLE_MAX, self.CCP.ANGLE_MAX)
          if CS.out.steeringPressed:
            apply_angle = clip(apply_angle, CS.out.steeringAngleDeg - self.CCP.ANGLE_ERROR, CS.out.steeringAngleDeg + self.CCP.ANGLE_ERROR)
          
        else:
          if self.steering_power > 0: # keep HCA alive until steering power has reduced to zero
            hca_enabled            = True
            #current_curvature      = -CS.out.yawRate / max(CS.out.vEgoRaw, 0.1)
            #apply_curvature        = current_curvature
            apply_angle            = CS.out.steeringAngleDeg # synchronize with current steering angle
          else:
            hca_enabled           = False
            #apply_curvature       = 0.
            apply_angle           = 0

        self.steering_power = self.generate_vw_meb_steering_power(CS, CC.latActive, apply_angle, self.steering_power)
        #self.apply_curvature_last = apply_curvature
        self.apply_angle_last = apply_angle
        can_sends.append(self.CCS.create_steering_control(self.packer_pt, CANBUS.pt, apply_angle, hca_enabled, self.steering_power))

      else:
        # Logic to avoid HCA state 4 "refused":
        #   * Don't steer unless HCA is in state 3 "ready" or 5 "active"
        #   * Don't steer at standstill
        #   * Don't send > 3.00 Newton-meters torque
        #   * Don't send the same torque for > 6 seconds
        #   * Don't send uninterrupted steering for > 360 seconds
        # MQB racks reset the uninterrupted steering timer after a single frame
        # of HCA disabled; this is done whenever output happens to be zero.

        if CC.latActive:
          new_steer = int(round(actuators.steer * self.CCP.STEER_MAX))
          apply_steer = apply_driver_steer_torque_limits(new_steer, self.apply_steer_last, CS.out.steeringTorque, self.CCP)
          self.hca_frame_timer_running += self.CCP.STEER_STEP
          if self.apply_steer_last == apply_steer:
            self.hca_frame_same_torque += self.CCP.STEER_STEP
            if self.hca_frame_same_torque > self.CCP.STEER_TIME_STUCK_TORQUE / DT_CTRL:
              apply_steer -= (1, -1)[apply_steer < 0]
              self.hca_frame_same_torque = 0
          else:
            self.hca_frame_same_torque = 0
          hca_enabled = abs(apply_steer) > 0
        else:
          hca_enabled = False
          apply_steer = 0

        if not hca_enabled:
          self.hca_frame_timer_running = 0

        self.eps_timer_soft_disable_alert = self.hca_frame_timer_running > self.CCP.STEER_TIME_ALERT / DT_CTRL
        self.apply_steer_last = apply_steer
        can_sends.append(self.CCS.create_steering_control(self.packer_pt, CANBUS.pt, apply_steer, hca_enabled))

      if self.CP.flags & VolkswagenFlags.STOCK_HCA_PRESENT:
        # Pacify VW Emergency Assist driver inactivity detection by changing its view of driver steering input torque
        # to the greatest of actual driver input or 2x openpilot's output (1x openpilot output is not enough to
        # consistently reset inactivity detection on straight level roads). See commaai/openpilot#23274 for background.
        ea_simulated_torque = clip(apply_steer * 2, -self.CCP.STEER_MAX, self.CCP.STEER_MAX)
        if abs(CS.out.steeringTorque) > abs(ea_simulated_torque):
          ea_simulated_torque = CS.out.steeringTorque
        can_sends.append(self.CCS.create_eps_update(self.packer_pt, CANBUS.cam, CS.eps_stock_values, ea_simulated_torque))

    # **** Acceleration Controls ******************************************** #

    if self.frame % self.CCP.ACC_CONTROL_STEP == 0 and self.CP.openpilotLongitudinalControl:
      stopping = actuators.longControlState == LongCtrlState.stopping
      starting = actuators.longControlState == LongCtrlState.pid and (CS.esp_hold_confirmation or CS.out.vEgo < self.CP.vEgoStopping)

      if self.CP.flags & VolkswagenFlags.MEB:
        accel = clip(actuators.accel, self.CCP.ACCEL_MIN, self.CCP.ACCEL_MAX) if CC.enabled else 0
        self.accel_last = accel
        current_speed = CS.out.vEgo * CV.MS_TO_KPH
        reversing = CS.out.gearShifter in [structs.CarState.GearShifter.reverse]
        acc_control = self.CCS.acc_control_value(CS.out.cruiseState.available, CS.out.accFaulted, CC.enabled,
                                                 CS.esp_hold_confirmation, CC.cruiseControl.override or CS.out.gasPressed)
        acc_hold_type = self.CCS.acc_hold_type(CS.out.cruiseState.available, CS.out.accFaulted, CC.enabled,
                                               starting, stopping, CS.esp_hold_confirmation, CC.cruiseControl.override or CS.out.gasPressed)
          
        can_sends.extend(self.CCS.create_acc_accel_control(self.packer_pt, CANBUS.pt, CS.acc_type, CC.enabled,
                                                           accel, acc_control, acc_hold_type, stopping, starting, CS.esp_hold_confirmation,
                                                           CC.cruiseControl.override or CS.out.gasPressed, CS.travel_assist_available))

      else:
        accel = clip(actuators.accel, self.CCP.ACCEL_MIN, self.CCP.ACCEL_MAX) if CC.longActive else 0
        self.accel_last = accel
        
        acc_control = self.CCS.acc_control_value(CS.out.cruiseState.available, CS.out.accFaulted, CC.longActive)
        can_sends.extend(self.CCS.create_acc_accel_control(self.packer_pt, CANBUS.pt, CS.acc_type, CC.longActive, accel,
                                                           acc_control, stopping, starting, CS.esp_hold_confirmation))

    # **** HUD Controls ***************************************************** #

    if self.frame % self.CCP.LDW_STEP == 0:
      hud_alert = 0
      sound_alert = 0
      if hud_control.visualAlert in (VisualAlert.steerRequired, VisualAlert.ldw):
        hud_alert = self.CCP.LDW_MESSAGES["laneAssistTakeOverUrgent"]
        sound_alert = 1
      if self.CP.flags & VolkswagenFlags.MEB:
        can_sends.append(self.CCS.create_lka_hud_control(self.packer_pt, CANBUS.pt, CS.ldw_stock_values, CC.latActive,
                                                         CS.out.steeringPressed, hud_alert, hud_control, sound_alert))
      else:
        can_sends.append(self.CCS.create_lka_hud_control(self.packer_pt, CANBUS.pt, CS.ldw_stock_values, CC.latActive,
                                                         CS.out.steeringPressed, hud_alert, hud_control))

    if self.frame % self.CCP.ACC_HUD_STEP == 0 and self.CP.openpilotLongitudinalControl:
      if self.CP.flags & VolkswagenFlags.MEB:
        self.long_heartbeat = self.generate_vw_meb_hud_heartbeat(self.long_heartbeat)
        desired_gap = max(1, CS.out.vEgo * 1) #get_T_FOLLOW(hud_control.leadDistanceBars))
        distance = 50 #min(self.lead_distance, 100)

        acc_hud_status = self.CCS.acc_hud_status_value(CS.out.cruiseState.available, CS.out.accFaulted, CC.enabled,
                                                       CS.esp_hold_confirmation, CC.cruiseControl.override or CS.out.gasPressed)
        can_sends.append(self.CCS.create_acc_hud_control(self.packer_pt, CANBUS.pt, acc_hud_status, hud_control.setSpeed * CV.MS_TO_KPH, hud_control.leadVisible,
                                                         hud_control.leadDistanceBars, desired_gap, distance, self.long_heartbeat, CS.esp_hold_confirmation))

      else:
        lead_distance = 0
        if hud_control.leadVisible and self.frame * DT_CTRL > 1.0:  # Don't display lead until we know the scaling factor
          lead_distance = 512 if CS.upscale_lead_car_signal else 8
        acc_hud_status = self.CCS.acc_hud_status_value(CS.out.cruiseState.available, CS.out.accFaulted, CC.longActive)
        # FIXME: follow the recent displayed-speed updates, also use mph_kmh toggle to fix display rounding problem?
        set_speed = hud_control.setSpeed * CV.MS_TO_KPH
        can_sends.append(self.CCS.create_acc_hud_control(self.packer_pt, CANBUS.pt, acc_hud_status, set_speed,
                                                         lead_distance, hud_control.leadDistanceBars))

    # **** Stock ACC Button Controls **************************************** #

    gra_send_ready = self.CP.pcmCruise and CS.gra_stock_values["COUNTER"] != self.gra_acc_counter_last
    if gra_send_ready and (CC.cruiseControl.cancel or CC.cruiseControl.resume):
      can_sends.append(self.CCS.create_acc_buttons_control(self.packer_pt, self.ext_bus, CS.gra_stock_values,
                                                           cancel=CC.cruiseControl.cancel, resume=CC.cruiseControl.resume))

    new_actuators = actuators.as_builder()
    new_actuators.steer = self.apply_steer_last / self.CCP.STEER_MAX
    new_actuators.steerOutputCan = self.apply_steer_last
    #new_actuators.curvature = self.apply_curvature_last
    new_actuators.steeringAngleDeg = self.apply_angle_last
    new_actuators.accel = self.accel_last

    self.gra_acc_counter_last = CS.gra_stock_values["COUNTER"]
    self.frame += 1
    return new_actuators, can_sends

  def generate_vw_meb_steering_power(self, CS, lat_active, apply_angle, steering_power_prev):
    # Steering power counter is used to:
    #   * prevent sudden fluctuations at low speeds
    #   * avoid HCA refused
    #   * easy user intervention
    #   * keep it near maximum regarding speed to get full steering power in shortest time
    if lat_active:
      steering_power_min_by_speed = interp(CS.out.vEgoRaw, [0, self.CCP.STEERING_POWER_MAX_BY_SPEED], [self.CCP.STEERING_POWER_MIN, self.CCP.STEERING_POWER_MAX])
      steering_angle_diff = abs(apply_angle - CS.out.steeringAngleDeg)
      steering_power_target_angle = steering_power_min_by_speed + self.CCP.ANGLE_POWER_FACTOR * steering_angle_diff + abs(apply_angle)
      steering_power_target = clip(steering_power_target_angle, self.CCP.STEERING_POWER_MIN, self.CCP.STEERING_POWER_MAX)

      if steering_power_prev < self.CCP.STEERING_POWER_MIN:  # OP lane assist just activated
        steering_power = min(steering_power_prev + self.CCP.STEERING_POWER_STEPS, self.CCP.STEERING_POWER_MIN)
      elif CS.out.steeringPressed and steering_power_prev > self.CCP.STEERING_POWER_MIN:  # user action results in decreasing the steering power
        steering_power = max(steering_power_prev - self.CCP.STEERING_POWER_STEPS, self.CCP.STEERING_POWER_MIN)
      else: # following desired target
        if steering_power_prev < steering_power_target:
          steering_power = min(steering_power_prev + self.CCP.STEERING_POWER_STEPS, steering_power_target)
        elif steering_power_prev > steering_power_target:
          steering_power = max(steering_power_prev - self.CCP.STEERING_POWER_STEPS, steering_power_target)
        else:
          steering_power = steering_power_prev
        
    else:
      if steering_power_prev > 0: # monotonously decrement power to zero before disabling lane assist to prevent EPS fault
        steering_power = max(steering_power_prev - self.CCP.STEERING_POWER_STEPS, 0)
      else:
        steering_power = 0
        
    return steering_power

  def generate_vw_meb_hud_heartbeat(self, long_heartbeat_prev):
    if long_heartbeat_prev != 221:
      return 221
    elif long_heartbeat_prev == 221:
      return 360<|MERGE_RESOLUTION|>--- conflicted
+++ resolved
@@ -1,9 +1,5 @@
 from opendbc.can.packer import CANPacker
-<<<<<<< HEAD
-from opendbc.car import DT_CTRL, apply_driver_steer_torque_limits, apply_std_steer_angle_limits, structs
-=======
-from opendbc.car import Bus, DT_CTRL, apply_driver_steer_torque_limits, structs
->>>>>>> b17502d6
+from opendbc.car import Bus, DT_CTRL, apply_driver_steer_torque_limits, apply_std_steer_angle_limits, structs
 from opendbc.car.common.conversions import Conversions as CV
 from opendbc.car.common.numpy_fast import clip, interp
 from opendbc.car.interfaces import CarControllerBase
@@ -26,20 +22,13 @@
   def __init__(self, dbc_names, CP):
     super().__init__(dbc_names, CP)
     self.CCP = CarControllerParams(CP)
-<<<<<<< HEAD
-
     if CP.flags & VolkswagenFlags.PQ:
       self.CCS = pqcan
     elif CP.flags & VolkswagenFlags.MEB:
       self.CCS = mebcan
     else:
       self.CCS = mqbcan
-
-    self.packer_pt = CANPacker(dbc_name)
-=======
-    self.CCS = pqcan if CP.flags & VolkswagenFlags.PQ else mqbcan
     self.packer_pt = CANPacker(dbc_names[Bus.pt])
->>>>>>> b17502d6
     self.ext_bus = CANBUS.pt if CP.networkLocation == structs.CarParams.NetworkLocation.fwdCamera else CANBUS.cam
 
     self.apply_steer_last = 0
