import numpy as np
from opendbc.can.parser import CANParser
from opendbc.car import Bus, structs
from opendbc.car.interfaces import CarStateBase
from opendbc.car.common.conversions import Conversions as CV
from opendbc.car.volkswagen.values import DBC, CANBUS, NetworkLocation, TransmissionType, GearShifter, \
                                                      CarControllerParams, VolkswagenFlags


class CarState(CarStateBase):
  def __init__(self, CP):
    super().__init__(CP)
    self.frame = 0
    self.eps_init_complete = False
    self.CCP = CarControllerParams(CP)
    self.button_states = {button.event_type: False for button in self.CCP.BUTTONS}
    self.esp_hold_confirmation = False
    self.upscale_lead_car_signal = False
    self.eps_stock_values = False

  def create_button_events(self, pt_cp, buttons):
    button_events = []

    for button in buttons:
      state = pt_cp.vl[button.can_addr][button.can_msg] in button.values
      if self.button_states[button.event_type] != state:
        event = structs.CarState.ButtonEvent()
        event.type = button.event_type
        event.pressed = state
        button_events.append(event)
      self.button_states[button.event_type] = state

    return button_events

  def update(self, can_parsers) -> structs.CarState:
    pt_cp = can_parsers[Bus.pt]
    cam_cp = can_parsers[Bus.cam]
    ext_cp = pt_cp if self.CP.networkLocation == NetworkLocation.fwdCamera else cam_cp

    if self.CP.flags & VolkswagenFlags.PQ:
      return self.update_pq(pt_cp, cam_cp, ext_cp)
    elif self.CP.flags & VolkswagenFlags.MEB:
      return self.update_meb(pt_cp, cam_cp, ext_cp)

    ret = structs.CarState()
    # Update vehicle speed and acceleration from ABS wheel speeds.
    ret.wheelSpeeds = self.get_wheel_speeds(
      pt_cp.vl["ESP_19"]["ESP_VL_Radgeschw_02"],
      pt_cp.vl["ESP_19"]["ESP_VR_Radgeschw_02"],
      pt_cp.vl["ESP_19"]["ESP_HL_Radgeschw_02"],
      pt_cp.vl["ESP_19"]["ESP_HR_Radgeschw_02"],
    )

    ret.vEgoRaw = float(np.mean([ret.wheelSpeeds.fl, ret.wheelSpeeds.fr, ret.wheelSpeeds.rl, ret.wheelSpeeds.rr]))
    ret.vEgo, ret.aEgo = self.update_speed_kf(ret.vEgoRaw)
    ret.standstill = ret.vEgoRaw == 0

    # Update EPS position and state info. For signed values, VW sends the sign in a separate signal.
    ret.steeringAngleDeg = pt_cp.vl["LWI_01"]["LWI_Lenkradwinkel"] * (1, -1)[int(pt_cp.vl["LWI_01"]["LWI_VZ_Lenkradwinkel"])]
    ret.steeringRateDeg = pt_cp.vl["LWI_01"]["LWI_Lenkradw_Geschw"] * (1, -1)[int(pt_cp.vl["LWI_01"]["LWI_VZ_Lenkradw_Geschw"])]
    ret.steeringTorque = pt_cp.vl["LH_EPS_03"]["EPS_Lenkmoment"] * (1, -1)[int(pt_cp.vl["LH_EPS_03"]["EPS_VZ_Lenkmoment"])]
    ret.steeringPressed = abs(ret.steeringTorque) > self.CCP.STEER_DRIVER_ALLOWANCE
    ret.yawRate = pt_cp.vl["ESP_02"]["ESP_Gierrate"] * (1, -1)[int(pt_cp.vl["ESP_02"]["ESP_VZ_Gierrate"])] * CV.DEG_TO_RAD
    hca_status = self.CCP.hca_status_values.get(pt_cp.vl["LH_EPS_03"]["EPS_HCA_Status"])
    ret.steerFaultTemporary, ret.steerFaultPermanent = self.update_hca_state(hca_status)

    # VW Emergency Assist status tracking and mitigation
    self.eps_stock_values = pt_cp.vl["LH_EPS_03"]
    if self.CP.flags & VolkswagenFlags.STOCK_HCA_PRESENT:
      ret.carFaultedNonCritical = bool(cam_cp.vl["HCA_01"]["EA_Ruckfreigabe"]) or cam_cp.vl["HCA_01"]["EA_ACC_Sollstatus"] > 0

    # Update gas, brakes, and gearshift.
    ret.gas = pt_cp.vl["Motor_20"]["MO_Fahrpedalrohwert_01"] / 100.0
    ret.gasPressed = ret.gas > 0
    ret.brake = pt_cp.vl["ESP_05"]["ESP_Bremsdruck"] / 250.0  # FIXME: this is pressure in Bar, not sure what OP expects
    brake_pedal_pressed = bool(pt_cp.vl["Motor_14"]["MO_Fahrer_bremst"])
    brake_pressure_detected = bool(pt_cp.vl["ESP_05"]["ESP_Fahrer_bremst"])
    ret.brakePressed = brake_pedal_pressed or brake_pressure_detected
    ret.parkingBrake = bool(pt_cp.vl["Kombi_01"]["KBI_Handbremse"])  # FIXME: need to include an EPB check as well

    # Update gear and/or clutch position data.
    if self.CP.transmissionType == TransmissionType.automatic:
      ret.gearShifter = self.parse_gear_shifter(self.CCP.shifter_values.get(pt_cp.vl["Getriebe_11"]["GE_Fahrstufe"], None))
    elif self.CP.transmissionType == TransmissionType.direct:
      ret.gearShifter = self.parse_gear_shifter(self.CCP.shifter_values.get(pt_cp.vl["Motor_EV_01"]["MO_Waehlpos"], None))
    elif self.CP.transmissionType == TransmissionType.manual:
      ret.clutchPressed = not pt_cp.vl["Motor_14"]["MO_Kuppl_schalter"]
      if bool(pt_cp.vl["Gateway_72"]["BCM1_Rueckfahrlicht_Schalter"]):
        ret.gearShifter = GearShifter.reverse
      else:
        ret.gearShifter = GearShifter.drive

    # Update door and trunk/hatch lid open status.
    ret.doorOpen = any([pt_cp.vl["Gateway_72"]["ZV_FT_offen"],
                        pt_cp.vl["Gateway_72"]["ZV_BT_offen"],
                        pt_cp.vl["Gateway_72"]["ZV_HFS_offen"],
                        pt_cp.vl["Gateway_72"]["ZV_HBFS_offen"],
                        pt_cp.vl["Gateway_72"]["ZV_HD_offen"]])

    # Update seatbelt fastened status.
    ret.seatbeltUnlatched = pt_cp.vl["Airbag_02"]["AB_Gurtschloss_FA"] != 3

    # Consume blind-spot monitoring info/warning LED states, if available.
    # Infostufe: BSM LED on, Warnung: BSM LED flashing
    if self.CP.enableBsm:
      ret.leftBlindspot = bool(ext_cp.vl["SWA_01"]["SWA_Infostufe_SWA_li"]) or bool(ext_cp.vl["SWA_01"]["SWA_Warnung_SWA_li"])
      ret.rightBlindspot = bool(ext_cp.vl["SWA_01"]["SWA_Infostufe_SWA_re"]) or bool(ext_cp.vl["SWA_01"]["SWA_Warnung_SWA_re"])

    # Consume factory LDW data relevant for factory SWA (Lane Change Assist)
    # and capture it for forwarding to the blind spot radar controller
    self.ldw_stock_values = cam_cp.vl["LDW_02"] if self.CP.networkLocation == NetworkLocation.fwdCamera else {}

    # Stock FCW is considered active if the release bit for brake-jerk warning
    # is set. Stock AEB considered active if the partial braking or target
    # braking release bits are set.
    # Refer to VW Self Study Program 890253: Volkswagen Driver Assistance
    # Systems, chapter on Front Assist with Braking: Golf Family for all MQB
    ret.stockFcw = bool(ext_cp.vl["ACC_10"]["AWV2_Freigabe"])
    ret.stockAeb = bool(ext_cp.vl["ACC_10"]["ANB_Teilbremsung_Freigabe"]) or bool(ext_cp.vl["ACC_10"]["ANB_Zielbremsung_Freigabe"])

    # Update ACC radar status.
    self.acc_type = ext_cp.vl["ACC_06"]["ACC_Typ"]

    # ACC okay but disabled (1), ACC ready (2), a radar visibility or other fault/disruption (6 or 7)
    # currently regulating speed (3), driver accel override (4), brake only (5)
    ret.cruiseState.available = pt_cp.vl["TSK_06"]["TSK_Status"] in (2, 3, 4, 5)
    ret.cruiseState.enabled = pt_cp.vl["TSK_06"]["TSK_Status"] in (3, 4, 5)

    if self.CP.pcmCruise:
      # Cruise Control mode; check for distance UI setting from the radar.
      # ECM does not manage this, so do not need to check for openpilot longitudinal
      ret.cruiseState.nonAdaptive = ext_cp.vl["ACC_02"]["ACC_Gesetzte_Zeitluecke"] == 0
    else:
      # Speed limiter mode; ECM faults if we command ACC while not pcmCruise
      ret.cruiseState.nonAdaptive = bool(pt_cp.vl["TSK_06"]["TSK_Limiter_ausgewaehlt"])

    ret.accFaulted = pt_cp.vl["TSK_06"]["TSK_Status"] in (6, 7)

    self.esp_hold_confirmation = bool(pt_cp.vl["ESP_21"]["ESP_Haltebestaetigung"])
    ret.cruiseState.standstill = self.CP.pcmCruise and self.esp_hold_confirmation

    # Update ACC setpoint. When the setpoint is zero or there's an error, the
    # radar sends a set-speed of ~90.69 m/s / 203mph.
    if self.CP.pcmCruise:
      ret.cruiseState.speed = ext_cp.vl["ACC_02"]["ACC_Wunschgeschw_02"] * CV.KPH_TO_MS
      if ret.cruiseState.speed > 90:
        ret.cruiseState.speed = 0

    # Update button states for turn signals and ACC controls, capture all ACC button state/config for passthrough
    ret.leftBlinker = bool(pt_cp.vl["Blinkmodi_02"]["Comfort_Signal_Left"])
    ret.rightBlinker = bool(pt_cp.vl["Blinkmodi_02"]["Comfort_Signal_Right"])
    ret.buttonEvents = self.create_button_events(pt_cp, self.CCP.BUTTONS)
    self.gra_stock_values = pt_cp.vl["GRA_ACC_01"]

    # Additional safety checks performed in CarInterface.
    ret.espDisabled = pt_cp.vl["ESP_21"]["ESP_Tastung_passiv"] != 0

    # Digital instrument clusters expect the ACC HUD lead car distance to be scaled differently
    self.upscale_lead_car_signal = bool(pt_cp.vl["Kombi_03"]["KBI_Variante"])

    self.frame += 1
    return ret

  def update_pq(self, pt_cp, cam_cp, ext_cp) -> structs.CarState:
    ret = structs.CarState()
    # Update vehicle speed and acceleration from ABS wheel speeds.
    ret.wheelSpeeds = self.get_wheel_speeds(
      pt_cp.vl["Bremse_3"]["Radgeschw__VL_4_1"],
      pt_cp.vl["Bremse_3"]["Radgeschw__VR_4_1"],
      pt_cp.vl["Bremse_3"]["Radgeschw__HL_4_1"],
      pt_cp.vl["Bremse_3"]["Radgeschw__HR_4_1"],
    )

    # vEgo obtained from Bremse_1 vehicle speed rather than Bremse_3 wheel speeds because Bremse_3 isn't present on NSF
    ret.vEgoRaw = pt_cp.vl["Bremse_1"]["Geschwindigkeit_neu__Bremse_1_"] * CV.KPH_TO_MS
    ret.vEgo, ret.aEgo = self.update_speed_kf(ret.vEgoRaw)
    ret.standstill = ret.vEgoRaw == 0

    # Update EPS position and state info. For signed values, VW sends the sign in a separate signal.
    ret.steeringAngleDeg = pt_cp.vl["Lenkhilfe_3"]["LH3_BLW"] * (1, -1)[int(pt_cp.vl["Lenkhilfe_3"]["LH3_BLWSign"])]
    ret.steeringRateDeg = pt_cp.vl["Lenkwinkel_1"]["Lenkradwinkel_Geschwindigkeit"] * (1, -1)[int(pt_cp.vl["Lenkwinkel_1"]["Lenkradwinkel_Geschwindigkeit_S"])]
    ret.steeringTorque = pt_cp.vl["Lenkhilfe_3"]["LH3_LM"] * (1, -1)[int(pt_cp.vl["Lenkhilfe_3"]["LH3_LMSign"])]
    ret.steeringPressed = abs(ret.steeringTorque) > self.CCP.STEER_DRIVER_ALLOWANCE
    ret.yawRate = pt_cp.vl["Bremse_5"]["Giergeschwindigkeit"] * (1, -1)[int(pt_cp.vl["Bremse_5"]["Vorzeichen_der_Giergeschwindigk"])] * CV.DEG_TO_RAD
    hca_status = self.CCP.hca_status_values.get(pt_cp.vl["Lenkhilfe_2"]["LH2_Sta_HCA"])
    ret.steerFaultTemporary, ret.steerFaultPermanent = self.update_hca_state(hca_status)

    # Update gas, brakes, and gearshift.
    ret.gas = pt_cp.vl["Motor_3"]["Fahrpedal_Rohsignal"] / 100.0
    ret.gasPressed = ret.gas > 0
    ret.brake = pt_cp.vl["Bremse_5"]["Bremsdruck"] / 250.0  # FIXME: this is pressure in Bar, not sure what OP expects
    ret.brakePressed = bool(pt_cp.vl["Motor_2"]["Bremslichtschalter"])
    ret.parkingBrake = bool(pt_cp.vl["Kombi_1"]["Bremsinfo"])

    # Update gear and/or clutch position data.
    if self.CP.transmissionType == TransmissionType.automatic:
      ret.gearShifter = self.parse_gear_shifter(self.CCP.shifter_values.get(pt_cp.vl["Getriebe_1"]["Waehlhebelposition__Getriebe_1_"], None))
    elif self.CP.transmissionType == TransmissionType.manual:
      ret.clutchPressed = not pt_cp.vl["Motor_1"]["Kupplungsschalter"]
      reverse_light = bool(pt_cp.vl["Gate_Komf_1"]["GK1_Rueckfahr"])
      if reverse_light:
        ret.gearShifter = GearShifter.reverse
      else:
        ret.gearShifter = GearShifter.drive

    # Update door and trunk/hatch lid open status.
    ret.doorOpen = any([pt_cp.vl["Gate_Komf_1"]["GK1_Fa_Tuerkont"],
                        pt_cp.vl["Gate_Komf_1"]["BSK_BT_geoeffnet"],
                        pt_cp.vl["Gate_Komf_1"]["BSK_HL_geoeffnet"],
                        pt_cp.vl["Gate_Komf_1"]["BSK_HR_geoeffnet"],
                        pt_cp.vl["Gate_Komf_1"]["BSK_HD_Hauptraste"]])

    # Update seatbelt fastened status.
    ret.seatbeltUnlatched = not bool(pt_cp.vl["Airbag_1"]["Gurtschalter_Fahrer"])

    # Consume blind-spot monitoring info/warning LED states, if available.
    # Infostufe: BSM LED on, Warnung: BSM LED flashing
    if self.CP.enableBsm:
      ret.leftBlindspot = bool(ext_cp.vl["SWA_1"]["SWA_Infostufe_SWA_li"]) or bool(ext_cp.vl["SWA_1"]["SWA_Warnung_SWA_li"])
      ret.rightBlindspot = bool(ext_cp.vl["SWA_1"]["SWA_Infostufe_SWA_re"]) or bool(ext_cp.vl["SWA_1"]["SWA_Warnung_SWA_re"])

    # Consume factory LDW data relevant for factory SWA (Lane Change Assist)
    # and capture it for forwarding to the blind spot radar controller
    self.ldw_stock_values = cam_cp.vl["LDW_Status"] if self.CP.networkLocation == NetworkLocation.fwdCamera else {}

    # Stock FCW is considered active if the release bit for brake-jerk warning
    # is set. Stock AEB considered active if the partial braking or target
    # braking release bits are set.
    # Refer to VW Self Study Program 890253: Volkswagen Driver Assistance
    # Systems, chapters on Front Assist with Braking and City Emergency
    # Braking for the 2016 Passat NMS
    # TODO: deferred until we can collect data on pre-MY2016 behavior, AWV message may be shorter with fewer signals
    ret.stockFcw = False
    ret.stockAeb = False

    # Update ACC radar status.
    self.acc_type = ext_cp.vl["ACC_System"]["ACS_Typ_ACC"]
    ret.cruiseState.available = bool(pt_cp.vl["Motor_5"]["GRA_Hauptschalter"])
    ret.cruiseState.enabled = pt_cp.vl["Motor_2"]["GRA_Status"] in (1, 2)
    if self.CP.pcmCruise:
      ret.accFaulted = ext_cp.vl["ACC_GRA_Anzeige"]["ACA_StaACC"] in (6, 7)
    else:
      ret.accFaulted = pt_cp.vl["Motor_2"]["GRA_Status"] == 3

    # Update ACC setpoint. When the setpoint reads as 255, the driver has not
    # yet established an ACC setpoint, so treat it as zero.
    ret.cruiseState.speed = ext_cp.vl["ACC_GRA_Anzeige"]["ACA_V_Wunsch"] * CV.KPH_TO_MS
    if ret.cruiseState.speed > 70:  # 255 kph in m/s == no current setpoint
      ret.cruiseState.speed = 0

    # Update button states for turn signals and ACC controls, capture all ACC button state/config for passthrough
    ret.leftBlinker, ret.rightBlinker = self.update_blinker_from_stalk(300, pt_cp.vl["Gate_Komf_1"]["GK1_Blinker_li"],
                                                                            pt_cp.vl["Gate_Komf_1"]["GK1_Blinker_re"])
    ret.buttonEvents = self.create_button_events(pt_cp, self.CCP.BUTTONS)
    self.gra_stock_values = pt_cp.vl["GRA_Neu"]

    # Additional safety checks performed in CarInterface.
    ret.espDisabled = bool(pt_cp.vl["Bremse_1"]["ESP_Passiv_getastet"])

    self.frame += 1
    return ret
    
  def update_meb(self, pt_cp, cam_cp, ext_cp) -> structs.CarState:
    ret = structs.CarState()
    # Update vehicle speed and acceleration from ABS wheel speeds.
    ret.wheelSpeeds = self.get_wheel_speeds(
      pt_cp.vl["MEB_ESP_01"]["VL_Radgeschw"],
      pt_cp.vl["MEB_ESP_01"]["VR_Radgeschw"],
      pt_cp.vl["MEB_ESP_01"]["HL_Radgeschw"],
      pt_cp.vl["MEB_ESP_01"]["HR_Radgeschw"],
    )

    ret.vEgoRaw = float(np.mean([ret.wheelSpeeds.fl, ret.wheelSpeeds.fr, ret.wheelSpeeds.rl, ret.wheelSpeeds.rr]))
    ret.vEgo, ret.aEgo = self.update_speed_kf(ret.vEgoRaw)
    ret.standstill = ret.vEgoRaw == 0

    # Update EPS position and state info. For signed values, VW sends the sign in a separate signal.
    ret.steeringAngleDeg = pt_cp.vl["MEB_EPS_01"]["Steering_Angle"] * (1, -1)[int(pt_cp.vl["MEB_EPS_01"]["Steering_Angle_VZ"])]
    ret.steeringRateDeg = pt_cp.vl["LWI_01"]["LWI_Lenkradw_Geschw"] * (1, -1)[int(pt_cp.vl["LWI_01"]["LWI_VZ_Lenkradw_Geschw"])]
    ret.steeringTorque = pt_cp.vl["LH_EPS_03"]["EPS_Lenkmoment"] * (1, -1)[int(pt_cp.vl["LH_EPS_03"]["EPS_VZ_Lenkmoment"])]
    ret.steeringPressed = abs(ret.steeringTorque) > self.CCP.STEER_DRIVER_ALLOWANCE
    ret.yawRate = pt_cp.vl["MEB_ABS_01"]["Yaw_Rate"] * CV.DEG_TO_RAD
    hca_status = self.CCP.hca_status_values.get(pt_cp.vl["MEB_EPS_01"]["LatCon_HCA_Status"])
    ret.steerFaultTemporary, ret.steerFaultPermanent = self.update_hca_state(hca_status)

    # VW Emergency Assist status tracking and mitigation
    self.eps_stock_values = pt_cp.vl["LH_EPS_03"]
    #ret.carFaultedNonCritical =

    # Update gas, brakes, and gearshift.
    ret.gasPressed = pt_cp.vl["MEB_ESP_03"]["Accelerator_Pressure"] > 0
    ret.gas = pt_cp.vl["MEB_ESP_03"]["Accelerator_Pressure"]
    ret.brakePressed = bool(pt_cp.vl["Motor_14"]["MO_Fahrer_bremst"]) # includes regen braking by user
    ret.brake = pt_cp.vl["MEB_ESP_01"]["Brake_Pressure"]
    ret.parkingBrake = pt_cp.vl["MEB_EPB_01"]["EPB_Status"] in (1, 4) # EPB closing or closed

    # Update gear and/or clutch position data.
    ret.gearShifter = self.parse_gear_shifter(self.CCP.shifter_values.get(pt_cp.vl["Getriebe_11"]["GE_Fahrstufe"], None))

    # Update door and trunk/hatch lid open status.
    ret.doorOpen = any([pt_cp.vl["ZV_02"]["ZV_FT_offen"],
                        pt_cp.vl["ZV_02"]["ZV_BT_offen"],
                        pt_cp.vl["ZV_02"]["ZV_HFS_offen"],
                        pt_cp.vl["ZV_02"]["ZV_HBFS_offen"],
                        pt_cp.vl["ZV_02"]["ZV_HD_offen"]])

    # Update seatbelt fastened status.
    ret.seatbeltUnlatched = pt_cp.vl["Airbag_02"]["AB_Gurtschloss_FA"] != 3

    # Consume blind-spot monitoring info/warning LED states, if available.
    # Infostufe: BSM LED on, Warnung: BSM LED flashing
    if self.CP.enableBsm:
      ret.leftBlindspot = ext_cp.vl["MEB_Side_Assist_01"]["Blind_Spot_Left"] > 0
      ret.rightBlindspot = ext_cp.vl["MEB_Side_Assist_01"]["Blind_Spot_Right"] > 0

    # Consume factory LDW data relevant for factory SWA (Lane Change Assist)
    # and capture it for forwarding to the blind spot radar controller
    self.ldw_stock_values = cam_cp.vl["LDW_02"] if self.CP.networkLocation == NetworkLocation.fwdCamera else {}

    ret.stockFcw = bool(pt_cp.vl["MEB_ESP_05"]["FCW_Active"])
    ret.stockAeb = bool(pt_cp.vl["MEB_ESP_05"]["AEB_Active"])

    self.acc_type = ext_cp.vl["MEB_ACC_02"]["ACC_Typ"]
    self.travel_assist_available = bool(ext_cp.vl["MEB_Travel_Assist_01"]["Travel_Assist_Available"])

    ret.cruiseState.available = pt_cp.vl["MEB_Motor_01"]["TSK_Status"] in (2, 3, 4, 5)
    ret.cruiseState.enabled   = pt_cp.vl["MEB_Motor_01"]["TSK_Status"] in (3, 4, 5)

    if self.CP.pcmCruise:
      # Cruise Control mode; check for distance UI setting from the radar.
      # ECM does not manage this, so do not need to check for openpilot longitudinal
      ret.cruiseState.nonAdaptive = bool(ext_cp.vl["MEB_ACC_01"]["ACC_Limiter_Mode"])
    else:
      # Speed limiter mode; ECM faults if we command ACC while not pcmCruise
      ret.cruiseState.nonAdaptive = bool(pt_cp.vl["MEB_Motor_01"]["TSK_Limiter_ausgewaehlt"])

    ret.accFaulted = pt_cp.vl["MEB_Motor_01"]["TSK_Status"] in (6, 7)

    self.esp_hold_confirmation = bool(pt_cp.vl["MEB_ESP_05"]["ESP_Hold"])
    ret.cruiseState.standstill = self.CP.pcmCruise and self.esp_hold_confirmation

    # Update ACC setpoint. When the setpoint is zero or there's an error, the
    # radar sends a set-speed of ~90.69 m/s / 203mph.
    if self.CP.pcmCruise:
      ret.cruiseState.speed = int(round(ext_cp.vl["MEB_ACC_01"]["ACC_Wunschgeschw_02"])) * CV.KPH_TO_MS
      if ret.cruiseState.speed > 90:
        ret.cruiseState.speed = 0

    # Update button states for turn signals and ACC controls, capture all ACC button state/config for passthrough
    ret.leftBlinker = bool(pt_cp.vl["Blinkmodi_02"]["BM_links"])
    ret.rightBlinker = bool(pt_cp.vl["Blinkmodi_02"]["BM_rechts"])
    ret.buttonEvents = self.create_button_events(pt_cp, self.CCP.BUTTONS)
    self.gra_stock_values = pt_cp.vl["GRA_ACC_01"]

    # Additional safety checks performed in CarInterface.
    ret.espDisabled = bool(pt_cp.vl["ESP_21"]["ESP_Tastung_passiv"]) # this is also true for ESC Sport mode
    ret.espActive = bool(pt_cp.vl["ESP_21"]["ESP_Eingriff"])

    # EV battery charge WattHours
    ret.fuelGauge = pt_cp.vl["Motor_16"]["MO_Energieinhalt_BMS"]

    self.frame += 1
    return ret

  def update_hca_state(self, hca_status):
    # Treat INITIALIZING and FAULT as temporary for worst likely EPS recovery time, for cars without factory Lane Assist
    # DISABLED means the EPS hasn't been configured to support Lane Assist
    self.eps_init_complete = self.eps_init_complete or (hca_status in ("DISABLED", "READY", "ACTIVE") or self.frame > 600)
    perm_fault = hca_status == "DISABLED" or (self.eps_init_complete and hca_status in ("INITIALIZING", "FAULT"))
    temp_fault = hca_status in ("REJECTED", "PREEMPTED") or not self.eps_init_complete
    return temp_fault, perm_fault

  @staticmethod
  def get_can_parsers(CP):
    if CP.flags & VolkswagenFlags.PQ:
<<<<<<< HEAD
      return CarState.get_can_parser_pq(CP)
    elif CP.flags & VolkswagenFlags.MEB:
      return CarState.get_can_parser_meb(CP)
=======
      return CarState.get_can_parsers_pq(CP)
>>>>>>> b17502d6

    pt_messages = [
      # sig_address, frequency
      ("LWI_01", 100),      # From J500 Steering Assist with integrated sensors
      ("LH_EPS_03", 100),   # From J500 Steering Assist with integrated sensors
      ("ESP_19", 100),      # From J104 ABS/ESP controller
      ("ESP_05", 50),       # From J104 ABS/ESP controller
      ("ESP_21", 50),       # From J104 ABS/ESP controller
      ("Motor_20", 50),     # From J623 Engine control module
      ("TSK_06", 50),       # From J623 Engine control module
      ("ESP_02", 50),       # From J104 ABS/ESP controller
      ("GRA_ACC_01", 33),   # From J533 CAN gateway (via LIN from steering wheel controls)
      ("Gateway_72", 10),   # From J533 CAN gateway (aggregated data)
      ("Motor_14", 10),     # From J623 Engine control module
      ("Airbag_02", 5),     # From J234 Airbag control module
      ("Kombi_01", 2),      # From J285 Instrument cluster
      ("Blinkmodi_02", 1),  # From J519 BCM (sent at 1Hz when no lights active, 50Hz when active)
      ("Kombi_03", 0),      # From J285 instrument cluster (not present on older cars, 1Hz when present)
    ]

    if CP.transmissionType == TransmissionType.automatic:
      pt_messages.append(("Getriebe_11", 20))  # From J743 Auto transmission control module
    elif CP.transmissionType == TransmissionType.direct:
      pt_messages.append(("Motor_EV_01", 10))  # From J??? unknown EV control module

    if CP.networkLocation == NetworkLocation.fwdCamera:
      # Radars are here on CANBUS.pt
      pt_messages += MqbExtraSignals.fwd_radar_messages
      if CP.enableBsm:
<<<<<<< HEAD
        messages += MqbExtraSignals.bsm_radar_messages

    return CANParser(DBC[CP.carFingerprint]["pt"], messages, CANBUS.pt)

  @staticmethod
  def get_cam_can_parser(CP):
    if CP.flags & VolkswagenFlags.PQ:
      return CarState.get_cam_can_parser_pq(CP)
    elif CP.flags & VolkswagenFlags.MEB:
      return CarState.get_cam_can_parser_meb(CP)

    messages = []
=======
        pt_messages += MqbExtraSignals.bsm_radar_messages
>>>>>>> b17502d6

    cam_messages = []
    if CP.flags & VolkswagenFlags.STOCK_HCA_PRESENT:
      cam_messages += [
        ("HCA_01", 1),  # From R242 Driver assistance camera, 50Hz if steering/1Hz if not
      ]

    if CP.networkLocation == NetworkLocation.fwdCamera:
      cam_messages += [
        # sig_address, frequency
        ("LDW_02", 10)      # From R242 Driver assistance camera
      ]
    else:
      # Radars are here on CANBUS.cam
      cam_messages += MqbExtraSignals.fwd_radar_messages
      if CP.enableBsm:
        cam_messages += MqbExtraSignals.bsm_radar_messages

    return {
      Bus.pt: CANParser(DBC[CP.carFingerprint][Bus.pt], pt_messages, CANBUS.pt),
      Bus.cam: CANParser(DBC[CP.carFingerprint][Bus.pt], cam_messages, CANBUS.cam),
    }

  @staticmethod
  def get_can_parsers_pq(CP):
    pt_messages = [
      # sig_address, frequency
      ("Bremse_1", 100),    # From J104 ABS/ESP controller
      ("Bremse_3", 100),    # From J104 ABS/ESP controller
      ("Lenkhilfe_3", 100),  # From J500 Steering Assist with integrated sensors
      ("Lenkwinkel_1", 100),  # From J500 Steering Assist with integrated sensors
      ("Motor_3", 100),     # From J623 Engine control module
      ("Airbag_1", 50),     # From J234 Airbag control module
      ("Bremse_5", 50),     # From J104 ABS/ESP controller
      ("GRA_Neu", 50),      # From J??? steering wheel control buttons
      ("Kombi_1", 50),      # From J285 Instrument cluster
      ("Motor_2", 50),      # From J623 Engine control module
      ("Motor_5", 50),      # From J623 Engine control module
      ("Lenkhilfe_2", 20),  # From J500 Steering Assist with integrated sensors
      ("Gate_Komf_1", 10),  # From J533 CAN gateway
    ]

    if CP.transmissionType == TransmissionType.automatic:
      pt_messages += [("Getriebe_1", 100)]  # From J743 Auto transmission control module
    elif CP.transmissionType == TransmissionType.manual:
      pt_messages += [("Motor_1", 100)]  # From J623 Engine control module

    if CP.networkLocation == NetworkLocation.fwdCamera:
      # Extended CAN devices other than the camera are here on CANBUS.pt
      pt_messages += PqExtraSignals.fwd_radar_messages
      if CP.enableBsm:
        pt_messages += PqExtraSignals.bsm_radar_messages

    cam_messages = []
    if CP.networkLocation == NetworkLocation.fwdCamera:
      cam_messages += [
        # sig_address, frequency
        ("LDW_Status", 10)      # From R242 Driver assistance camera
      ]

    if CP.networkLocation == NetworkLocation.gateway:
      # Radars are here on CANBUS.cam
      cam_messages += PqExtraSignals.fwd_radar_messages
      if CP.enableBsm:
        cam_messages += PqExtraSignals.bsm_radar_messages

<<<<<<< HEAD
    return CANParser(DBC[CP.carFingerprint]["pt"], messages, CANBUS.cam)
    
  @staticmethod
  def get_can_parser_meb(CP):
    messages = [
      # sig_address, frequency
      ("LWI_01", 100),            # From J500 Steering Assist with integrated sensors
      ("GRA_ACC_01", 33),         # From J533 CAN gateway (via LIN from steering wheel controls)
      ("Airbag_02", 5),           # From J234 Airbag control module
      ("Motor_14", 10),           # From J623 Engine control module
      ("Motor_16", 2),            # From J623 Engine control module
      ("Blinkmodi_02", 2),        # From J519 BCM (sent at 1Hz when no lights active, 50Hz when active)
      ("LH_EPS_03", 100),         # From J500 Steering Assist with integrated sensors
      ("Getriebe_11", 100),       # From J743 Auto transmission control module
      ("ZV_02", 5),               # From ZV
      ("MEB_EPS_01", 100),        #
      ("ESP_21", 50),             #
      ("MEB_ABS_01", 50),         #
      ("MEB_ESP_01", 100),        #
      ("MEB_ESP_03", 10),         #
      ("MEB_ESP_04", 50),         #
      ("MEB_ESP_05", 50),         #
      ("MEB_EPB_01", 20),         #
      ("MEB_Light_01", 5),        #
      ("MEB_Motor_01", 50),       #
    ]

    if CP.networkLocation == NetworkLocation.fwdCamera:
      # Radars are here on CANBUS.pt
      messages += MebExtraSignals.fwd_radar_messages
      if CP.enableBsm:
        messages += MebExtraSignals.bsm_radar_messages
    
    return CANParser(DBC[CP.carFingerprint]["pt"], messages, CANBUS.pt)

  @staticmethod
  def get_cam_can_parser_meb(CP):
    
    messages = []

    if CP.networkLocation == NetworkLocation.fwdCamera:
      messages += [
        # sig_address, frequency
        ("LDW_02", 10)      # From R242 Driver assistance camera
      ]
    else:
      # Radars are here on CANBUS.cam
      messages += MebExtraSignals.fwd_radar_messages
      if CP.enableBsm:
        messages += MebExtraSignals.bsm_radar_messages
    
    return CANParser(DBC[CP.carFingerprint]["pt"], messages, CANBUS.cam)
=======
    return {
      Bus.pt: CANParser(DBC[CP.carFingerprint][Bus.pt], pt_messages, CANBUS.pt),
      Bus.cam: CANParser(DBC[CP.carFingerprint][Bus.pt], cam_messages, CANBUS.cam),
    }
>>>>>>> b17502d6


class MqbExtraSignals:
  # Additional signal and message lists for optional or bus-portable controllers
  fwd_radar_messages = [
    ("ACC_06", 50),                              # From J428 ACC radar control module
    ("ACC_10", 50),                              # From J428 ACC radar control module
    ("ACC_02", 17),                              # From J428 ACC radar control module
  ]
  bsm_radar_messages = [
    ("SWA_01", 20),                              # From J1086 Lane Change Assist
  ]


class PqExtraSignals:
  # Additional signal and message lists for optional or bus-portable controllers
  fwd_radar_messages = [
    ("ACC_System", 50),                          # From J428 ACC radar control module
    ("ACC_GRA_Anzeige", 25),                     # From J428 ACC radar control module
  ]
  bsm_radar_messages = [
    ("SWA_1", 20),                               # From J1086 Lane Change Assist
  ]


class MebExtraSignals:
  # Additional signal and message lists for optional or bus-portable controllers
  fwd_radar_messages = [
    ("MEB_ACC_01", 17),           #
    ("MEB_ACC_02", 50),           #
    ("MEB_Travel_Assist_01", 10), #
    #("MEB_Distance_01", 25),     #
  ]
  bsm_radar_messages = [
    ("MEB_Side_Assist_01", 20),
  ]<|MERGE_RESOLUTION|>--- conflicted
+++ resolved
@@ -373,13 +373,9 @@
   @staticmethod
   def get_can_parsers(CP):
     if CP.flags & VolkswagenFlags.PQ:
-<<<<<<< HEAD
-      return CarState.get_can_parser_pq(CP)
+      return CarState.get_can_parsers_pq(CP)
     elif CP.flags & VolkswagenFlags.MEB:
-      return CarState.get_can_parser_meb(CP)
-=======
-      return CarState.get_can_parsers_pq(CP)
->>>>>>> b17502d6
+      return CarState.get_can_parsers_meb(CP)
 
     pt_messages = [
       # sig_address, frequency
@@ -409,22 +405,7 @@
       # Radars are here on CANBUS.pt
       pt_messages += MqbExtraSignals.fwd_radar_messages
       if CP.enableBsm:
-<<<<<<< HEAD
-        messages += MqbExtraSignals.bsm_radar_messages
-
-    return CANParser(DBC[CP.carFingerprint]["pt"], messages, CANBUS.pt)
-
-  @staticmethod
-  def get_cam_can_parser(CP):
-    if CP.flags & VolkswagenFlags.PQ:
-      return CarState.get_cam_can_parser_pq(CP)
-    elif CP.flags & VolkswagenFlags.MEB:
-      return CarState.get_cam_can_parser_meb(CP)
-
-    messages = []
-=======
         pt_messages += MqbExtraSignals.bsm_radar_messages
->>>>>>> b17502d6
 
     cam_messages = []
     if CP.flags & VolkswagenFlags.STOCK_HCA_PRESENT:
@@ -491,12 +472,14 @@
       if CP.enableBsm:
         cam_messages += PqExtraSignals.bsm_radar_messages
 
-<<<<<<< HEAD
-    return CANParser(DBC[CP.carFingerprint]["pt"], messages, CANBUS.cam)
+    return {
+      Bus.pt: CANParser(DBC[CP.carFingerprint][Bus.pt], pt_messages, CANBUS.pt),
+      Bus.cam: CANParser(DBC[CP.carFingerprint][Bus.pt], cam_messages, CANBUS.cam),
+    }
     
   @staticmethod
-  def get_can_parser_meb(CP):
-    messages = [
+  def get_can_parsers_meb(CP):
+    pt_messages = [
       # sig_address, frequency
       ("LWI_01", 100),            # From J500 Steering Assist with integrated sensors
       ("GRA_ACC_01", 33),         # From J533 CAN gateway (via LIN from steering wheel controls)
@@ -521,35 +504,29 @@
 
     if CP.networkLocation == NetworkLocation.fwdCamera:
       # Radars are here on CANBUS.pt
-      messages += MebExtraSignals.fwd_radar_messages
+      pt_messages += MebExtraSignals.fwd_radar_messages
       if CP.enableBsm:
-        messages += MebExtraSignals.bsm_radar_messages
-    
-    return CANParser(DBC[CP.carFingerprint]["pt"], messages, CANBUS.pt)
-
-  @staticmethod
-  def get_cam_can_parser_meb(CP):
-    
-    messages = []
+        pt_messages += MebExtraSignals.bsm_radar_messages
+
+    return CANParser(DBC[CP.carFingerprint]["pt"], pt_messages, CANBUS.pt)
+
+    cam_messages = []
 
     if CP.networkLocation == NetworkLocation.fwdCamera:
-      messages += [
+      cam_messages += [
         # sig_address, frequency
         ("LDW_02", 10)      # From R242 Driver assistance camera
       ]
     else:
       # Radars are here on CANBUS.cam
-      messages += MebExtraSignals.fwd_radar_messages
+      cam_messages += MebExtraSignals.fwd_radar_messages
       if CP.enableBsm:
-        messages += MebExtraSignals.bsm_radar_messages
-    
-    return CANParser(DBC[CP.carFingerprint]["pt"], messages, CANBUS.cam)
-=======
+        cam_messages += MebExtraSignals.bsm_radar_messages
+
     return {
       Bus.pt: CANParser(DBC[CP.carFingerprint][Bus.pt], pt_messages, CANBUS.pt),
       Bus.cam: CANParser(DBC[CP.carFingerprint][Bus.pt], cam_messages, CANBUS.cam),
     }
->>>>>>> b17502d6
 
 
 class MqbExtraSignals:
