--- conflicted
+++ resolved
@@ -1,7 +1,3 @@
-Adaption to MQBA0 EPS 2Q1909144J 6030 used in a PQ26 no radar non ACC car (Volkswagen Polo 6C [Polo 6R Facelift]) PQ26 can be seen as nearly identical to MQB regarding can bus communication.
-
-Panda can 0 is directly connected to engine can bus Panda can 1 is directly connected to comfort can bus
-
 ## DBC file basics
 
 A DBC file encodes, in a humanly readable way, the information needed to understand a vehicle's CAN bus traffic. A vehicle might have multiple CAN buses and every CAN bus is represented by its own dbc file.
@@ -18,41 +14,6 @@
 
 ## DBC file preprocessor
 
-<<<<<<< HEAD
-DBC files for different models of the same brand have a lot of overlap. Therefore, we wrote a preprocessor to create DBC files from a brand DBC file and a model specific DBC file. The source DBC files can be found in the generator folder. After changing one of the files run the generator.py script to regenerate the output files. These output files will be placed in the root of the opendbc repository and are suffixed by _generated.
-
-## Good practices for contributing to opendbc
-
-- Comments: the best way to store comments is to add them directly to the DBC files. For example:
-    ```
-    CM_ SG_ 490 LONG_ACCEL "wheel speed derivative, noisy and zero snapping";
-    ```
-    is a comment that refers to signal `LONG_ACCEL` in message `490`. Using comments is highly recommended, especially for doubts and uncertainties. [cabana](https://community.comma.ai/cabana/) can easily display/add/edit comments to signals and messages.
-
-- Units: when applicable, it's recommended to convert signals into physical units, by using a proper signal factor. Using a SI unit is preferred, unless a non-SI unit rounds the signal factor much better.
-For example:
-    ```
-    SG_ VEHICLE_SPEED : 7|15@0+ (0.00278,0) [0|70] "m/s" PCM
-    ```
-    is better than:
-    ```
-    SG_ VEHICLE_SPEED : 7|15@0+ (0.00620,0) [0|115] "mph" PCM
-    ```
-    However, the cleanest option is really:
-    ```
-    SG_ VEHICLE_SPEED : 7|15@0+ (0.01,0) [0|250] "kph" PCM
-    ```
-
-- Signal size: always use the smallest amount of bits possible. For example, let's say I'm reverse engineering the gas pedal position and I've determined that it's in a 3 bytes message. For 0% pedal position I read a message value of `0x00 0x00 0x00`, while for 100% of pedal position I read `0x64 0x00 0x00`: clearly, the gas pedal position is within the first byte of the message and I might be tempted to define the signal `GAS_POS` as:
-    ```
-    SG_ GAS_POS : 7|8@0+ (1,0) [0|100] "%" PCM
-    ```
-    However, I can't be sure that the very first bit of the message is referred to the pedal position: I haven't seen it changing! Therefore, a safer way of defining the signal is:
-    ```
-    SG_ GAS_POS : 6|7@0+ (1,0) [0|100] "%" PCM
-    ```
-    which leaves the first bit unallocated. This prevents from very erroneous reading of the gas pedal position, in case the first bit is indeed used for something else.
-=======
 # Run the linter
 pre-commit run --all-files
 ```
@@ -76,5 +37,4 @@
 * Make car ports easier: refactors, tools, tests, and docs
 * Expose the state of all supported cars better: https://github.com/commaai/opendbc/issues/1144
 
-Contributions towards anything here is welcome. Join the [Discord](https://discord.comma.ai)!
->>>>>>> 7bf0ecd8
+Contributions towards anything here is welcome. Join the [Discord](https://discord.comma.ai)!